version = 1
revision = 2
requires-python = ">=3.9"
resolution-markers = [
    "python_full_version >= '3.10'",
    "python_full_version < '3.10'",
]

[[package]]
name = "attrs"
version = "25.3.0"
source = { registry = "https://pypi.org/simple" }
sdist = { url = "https://files.pythonhosted.org/packages/5a/b0/1367933a8532ee6ff8d63537de4f1177af4bff9f3e829baf7331f595bb24/attrs-25.3.0.tar.gz", hash = "sha256:75d7cefc7fb576747b2c81b4442d4d4a1ce0900973527c011d1030fd3bf4af1b", size = 812032, upload-time = "2025-03-13T11:10:22.779Z" }
wheels = [
    { url = "https://files.pythonhosted.org/packages/77/06/bb80f5f86020c4551da315d78b3ab75e8228f89f0162f2c3a819e407941a/attrs-25.3.0-py3-none-any.whl", hash = "sha256:427318ce031701fea540783410126f03899a97ffc6f61596ad581ac2e40e3bc3", size = 63815, upload-time = "2025-03-13T11:10:21.14Z" },
]

[[package]]
name = "backports-tarfile"
version = "1.2.0"
source = { registry = "https://pypi.org/simple" }
sdist = { url = "https://files.pythonhosted.org/packages/86/72/cd9b395f25e290e633655a100af28cb253e4393396264a98bd5f5951d50f/backports_tarfile-1.2.0.tar.gz", hash = "sha256:d75e02c268746e1b8144c278978b6e98e85de6ad16f8e4b0844a154557eca991", size = 86406, upload-time = "2024-05-28T17:01:54.731Z" }
wheels = [
    { url = "https://files.pythonhosted.org/packages/b9/fa/123043af240e49752f1c4bd24da5053b6bd00cad78c2be53c0d1e8b975bc/backports.tarfile-1.2.0-py3-none-any.whl", hash = "sha256:77e284d754527b01fb1e6fa8a1afe577858ebe4e9dad8919e34c862cb399bc34", size = 30181, upload-time = "2024-05-28T17:01:53.112Z" },
]

[[package]]
name = "black"
version = "25.1.0"
source = { registry = "https://pypi.org/simple" }
dependencies = [
    { name = "click" },
    { name = "mypy-extensions" },
    { name = "packaging" },
    { name = "pathspec" },
    { name = "platformdirs" },
    { name = "tomli", marker = "python_full_version < '3.11'" },
    { name = "typing-extensions", marker = "python_full_version < '3.11'" },
]
sdist = { url = "https://files.pythonhosted.org/packages/94/49/26a7b0f3f35da4b5a65f081943b7bcd22d7002f5f0fb8098ec1ff21cb6ef/black-25.1.0.tar.gz", hash = "sha256:33496d5cd1222ad73391352b4ae8da15253c5de89b93a80b3e2c8d9a19ec2666", size = 649449, upload-time = "2025-01-29T04:15:40.373Z" }
wheels = [
    { url = "https://files.pythonhosted.org/packages/4d/3b/4ba3f93ac8d90410423fdd31d7541ada9bcee1df32fb90d26de41ed40e1d/black-25.1.0-cp310-cp310-macosx_10_9_x86_64.whl", hash = "sha256:759e7ec1e050a15f89b770cefbf91ebee8917aac5c20483bc2d80a6c3a04df32", size = 1629419, upload-time = "2025-01-29T05:37:06.642Z" },
    { url = "https://files.pythonhosted.org/packages/b4/02/0bde0485146a8a5e694daed47561785e8b77a0466ccc1f3e485d5ef2925e/black-25.1.0-cp310-cp310-macosx_11_0_arm64.whl", hash = "sha256:0e519ecf93120f34243e6b0054db49c00a35f84f195d5bce7e9f5cfc578fc2da", size = 1461080, upload-time = "2025-01-29T05:37:09.321Z" },
    { url = "https://files.pythonhosted.org/packages/52/0e/abdf75183c830eaca7589144ff96d49bce73d7ec6ad12ef62185cc0f79a2/black-25.1.0-cp310-cp310-manylinux_2_17_x86_64.manylinux2014_x86_64.manylinux_2_28_x86_64.whl", hash = "sha256:055e59b198df7ac0b7efca5ad7ff2516bca343276c466be72eb04a3bcc1f82d7", size = 1766886, upload-time = "2025-01-29T04:18:24.432Z" },
    { url = "https://files.pythonhosted.org/packages/dc/a6/97d8bb65b1d8a41f8a6736222ba0a334db7b7b77b8023ab4568288f23973/black-25.1.0-cp310-cp310-win_amd64.whl", hash = "sha256:db8ea9917d6f8fc62abd90d944920d95e73c83a5ee3383493e35d271aca872e9", size = 1419404, upload-time = "2025-01-29T04:19:04.296Z" },
    { url = "https://files.pythonhosted.org/packages/7e/4f/87f596aca05c3ce5b94b8663dbfe242a12843caaa82dd3f85f1ffdc3f177/black-25.1.0-cp311-cp311-macosx_10_9_x86_64.whl", hash = "sha256:a39337598244de4bae26475f77dda852ea00a93bd4c728e09eacd827ec929df0", size = 1614372, upload-time = "2025-01-29T05:37:11.71Z" },
    { url = "https://files.pythonhosted.org/packages/e7/d0/2c34c36190b741c59c901e56ab7f6e54dad8df05a6272a9747ecef7c6036/black-25.1.0-cp311-cp311-macosx_11_0_arm64.whl", hash = "sha256:96c1c7cd856bba8e20094e36e0f948718dc688dba4a9d78c3adde52b9e6c2299", size = 1442865, upload-time = "2025-01-29T05:37:14.309Z" },
    { url = "https://files.pythonhosted.org/packages/21/d4/7518c72262468430ead45cf22bd86c883a6448b9eb43672765d69a8f1248/black-25.1.0-cp311-cp311-manylinux_2_17_x86_64.manylinux2014_x86_64.manylinux_2_28_x86_64.whl", hash = "sha256:bce2e264d59c91e52d8000d507eb20a9aca4a778731a08cfff7e5ac4a4bb7096", size = 1749699, upload-time = "2025-01-29T04:18:17.688Z" },
    { url = "https://files.pythonhosted.org/packages/58/db/4f5beb989b547f79096e035c4981ceb36ac2b552d0ac5f2620e941501c99/black-25.1.0-cp311-cp311-win_amd64.whl", hash = "sha256:172b1dbff09f86ce6f4eb8edf9dede08b1fce58ba194c87d7a4f1a5aa2f5b3c2", size = 1428028, upload-time = "2025-01-29T04:18:51.711Z" },
    { url = "https://files.pythonhosted.org/packages/83/71/3fe4741df7adf015ad8dfa082dd36c94ca86bb21f25608eb247b4afb15b2/black-25.1.0-cp312-cp312-macosx_10_13_x86_64.whl", hash = "sha256:4b60580e829091e6f9238c848ea6750efed72140b91b048770b64e74fe04908b", size = 1650988, upload-time = "2025-01-29T05:37:16.707Z" },
    { url = "https://files.pythonhosted.org/packages/13/f3/89aac8a83d73937ccd39bbe8fc6ac8860c11cfa0af5b1c96d081facac844/black-25.1.0-cp312-cp312-macosx_11_0_arm64.whl", hash = "sha256:1e2978f6df243b155ef5fa7e558a43037c3079093ed5d10fd84c43900f2d8ecc", size = 1453985, upload-time = "2025-01-29T05:37:18.273Z" },
    { url = "https://files.pythonhosted.org/packages/6f/22/b99efca33f1f3a1d2552c714b1e1b5ae92efac6c43e790ad539a163d1754/black-25.1.0-cp312-cp312-manylinux_2_17_x86_64.manylinux2014_x86_64.manylinux_2_28_x86_64.whl", hash = "sha256:3b48735872ec535027d979e8dcb20bf4f70b5ac75a8ea99f127c106a7d7aba9f", size = 1783816, upload-time = "2025-01-29T04:18:33.823Z" },
    { url = "https://files.pythonhosted.org/packages/18/7e/a27c3ad3822b6f2e0e00d63d58ff6299a99a5b3aee69fa77cd4b0076b261/black-25.1.0-cp312-cp312-win_amd64.whl", hash = "sha256:ea0213189960bda9cf99be5b8c8ce66bb054af5e9e861249cd23471bd7b0b3ba", size = 1440860, upload-time = "2025-01-29T04:19:12.944Z" },
    { url = "https://files.pythonhosted.org/packages/98/87/0edf98916640efa5d0696e1abb0a8357b52e69e82322628f25bf14d263d1/black-25.1.0-cp313-cp313-macosx_10_13_x86_64.whl", hash = "sha256:8f0b18a02996a836cc9c9c78e5babec10930862827b1b724ddfe98ccf2f2fe4f", size = 1650673, upload-time = "2025-01-29T05:37:20.574Z" },
    { url = "https://files.pythonhosted.org/packages/52/e5/f7bf17207cf87fa6e9b676576749c6b6ed0d70f179a3d812c997870291c3/black-25.1.0-cp313-cp313-macosx_11_0_arm64.whl", hash = "sha256:afebb7098bfbc70037a053b91ae8437c3857482d3a690fefc03e9ff7aa9a5fd3", size = 1453190, upload-time = "2025-01-29T05:37:22.106Z" },
    { url = "https://files.pythonhosted.org/packages/e3/ee/adda3d46d4a9120772fae6de454c8495603c37c4c3b9c60f25b1ab6401fe/black-25.1.0-cp313-cp313-manylinux_2_17_x86_64.manylinux2014_x86_64.manylinux_2_28_x86_64.whl", hash = "sha256:030b9759066a4ee5e5aca28c3c77f9c64789cdd4de8ac1df642c40b708be6171", size = 1782926, upload-time = "2025-01-29T04:18:58.564Z" },
    { url = "https://files.pythonhosted.org/packages/cc/64/94eb5f45dcb997d2082f097a3944cfc7fe87e071907f677e80788a2d7b7a/black-25.1.0-cp313-cp313-win_amd64.whl", hash = "sha256:a22f402b410566e2d1c950708c77ebf5ebd5d0d88a6a2e87c86d9fb48afa0d18", size = 1442613, upload-time = "2025-01-29T04:19:27.63Z" },
    { url = "https://files.pythonhosted.org/packages/d3/b6/ae7507470a4830dbbfe875c701e84a4a5fb9183d1497834871a715716a92/black-25.1.0-cp39-cp39-macosx_10_9_x86_64.whl", hash = "sha256:a1ee0a0c330f7b5130ce0caed9936a904793576ef4d2b98c40835d6a65afa6a0", size = 1628593, upload-time = "2025-01-29T05:37:23.672Z" },
    { url = "https://files.pythonhosted.org/packages/24/c1/ae36fa59a59f9363017ed397750a0cd79a470490860bc7713967d89cdd31/black-25.1.0-cp39-cp39-macosx_11_0_arm64.whl", hash = "sha256:f3df5f1bf91d36002b0a75389ca8663510cf0531cca8aa5c1ef695b46d98655f", size = 1460000, upload-time = "2025-01-29T05:37:25.829Z" },
    { url = "https://files.pythonhosted.org/packages/ac/b6/98f832e7a6c49aa3a464760c67c7856363aa644f2f3c74cf7d624168607e/black-25.1.0-cp39-cp39-manylinux_2_17_x86_64.manylinux2014_x86_64.manylinux_2_28_x86_64.whl", hash = "sha256:d9e6827d563a2c820772b32ce8a42828dc6790f095f441beef18f96aa6f8294e", size = 1765963, upload-time = "2025-01-29T04:18:38.116Z" },
    { url = "https://files.pythonhosted.org/packages/ce/e9/2cb0a017eb7024f70e0d2e9bdb8c5a5b078c5740c7f8816065d06f04c557/black-25.1.0-cp39-cp39-win_amd64.whl", hash = "sha256:bacabb307dca5ebaf9c118d2d2f6903da0d62c9faa82bd21a33eecc319559355", size = 1419419, upload-time = "2025-01-29T04:18:30.191Z" },
    { url = "https://files.pythonhosted.org/packages/09/71/54e999902aed72baf26bca0d50781b01838251a462612966e9fc4891eadd/black-25.1.0-py3-none-any.whl", hash = "sha256:95e8176dae143ba9097f351d174fdaf0ccd29efb414b362ae3fd72bf0f710717", size = 207646, upload-time = "2025-01-29T04:15:38.082Z" },
]

[[package]]
name = "boto3"
version = "1.38.22"
source = { registry = "https://pypi.org/simple" }
dependencies = [
    { name = "botocore" },
    { name = "jmespath" },
    { name = "s3transfer" },
]
sdist = { url = "https://files.pythonhosted.org/packages/d0/e5/4623171284e125ebfef850a21c2af22b0515b08f5cd05e77a79a1085f663/boto3-1.38.22.tar.gz", hash = "sha256:008f6a7c2f9f306984f9bd00c331d70341124aaa7dfebcb0466ecbda6619884a", size = 111818, upload-time = "2025-05-22T19:25:04.625Z" }
wheels = [
    { url = "https://files.pythonhosted.org/packages/43/08/1bafc1871a758169c4ec528ab04ae820731e03573cb315f3f944207390c2/boto3-1.38.22-py3-none-any.whl", hash = "sha256:760c85ab6dd78f12aa669269ca917d313fe02378722dc3b8ab41a8dc13b2a999", size = 139939, upload-time = "2025-05-22T19:25:00.385Z" },
]

[[package]]
name = "botocore"
version = "1.38.22"
source = { registry = "https://pypi.org/simple" }
dependencies = [
    { name = "jmespath" },
    { name = "python-dateutil" },
    { name = "urllib3", version = "1.26.20", source = { registry = "https://pypi.org/simple" }, marker = "python_full_version < '3.10'" },
    { name = "urllib3", version = "2.4.0", source = { registry = "https://pypi.org/simple" }, marker = "python_full_version >= '3.10'" },
]
sdist = { url = "https://files.pythonhosted.org/packages/02/ed/b75b99f64c8ce365213abc2e3124e7712ab7c691170718d1c3086c44aaea/botocore-1.38.22.tar.gz", hash = "sha256:3b464984674f97367ca1dfa29bdbce499327571208aaec2f9743f66e54d9ba05", size = 13908621, upload-time = "2025-05-22T19:24:45.588Z" }
wheels = [
    { url = "https://files.pythonhosted.org/packages/eb/ef/ebf61c9a83858b0e30c69caf49d762c40d3f54aeae731e569e2c968e1bb7/botocore-1.38.22-py3-none-any.whl", hash = "sha256:0e524cc763eced7c87ab256338ebd247ce10d1eb11d5cc4f71a3bd82611739e8", size = 13567201, upload-time = "2025-05-22T19:24:40.397Z" },
]

[[package]]
name = "build"
version = "1.2.2.post1"
source = { registry = "https://pypi.org/simple" }
dependencies = [
    { name = "colorama", marker = "os_name == 'nt'" },
    { name = "importlib-metadata", marker = "python_full_version < '3.10.2'" },
    { name = "packaging" },
    { name = "pyproject-hooks" },
    { name = "tomli", marker = "python_full_version < '3.11'" },
]
sdist = { url = "https://files.pythonhosted.org/packages/7d/46/aeab111f8e06793e4f0e421fcad593d547fb8313b50990f31681ee2fb1ad/build-1.2.2.post1.tar.gz", hash = "sha256:b36993e92ca9375a219c99e606a122ff365a760a2d4bba0caa09bd5278b608b7", size = 46701, upload-time = "2024-10-06T17:22:25.251Z" }
wheels = [
    { url = "https://files.pythonhosted.org/packages/84/c2/80633736cd183ee4a62107413def345f7e6e3c01563dbca1417363cf957e/build-1.2.2.post1-py3-none-any.whl", hash = "sha256:1d61c0887fa860c01971625baae8bdd338e517b836a2f70dd1f7aa3a6b2fc5b5", size = 22950, upload-time = "2024-10-06T17:22:23.299Z" },
]

[[package]]
name = "certifi"
version = "2025.4.26"
source = { registry = "https://pypi.org/simple" }
sdist = { url = "https://files.pythonhosted.org/packages/e8/9e/c05b3920a3b7d20d3d3310465f50348e5b3694f4f88c6daf736eef3024c4/certifi-2025.4.26.tar.gz", hash = "sha256:0a816057ea3cdefcef70270d2c515e4506bbc954f417fa5ade2021213bb8f0c6", size = 160705, upload-time = "2025-04-26T02:12:29.51Z" }
wheels = [
    { url = "https://files.pythonhosted.org/packages/4a/7e/3db2bd1b1f9e95f7cddca6d6e75e2f2bd9f51b1246e546d88addca0106bd/certifi-2025.4.26-py3-none-any.whl", hash = "sha256:30350364dfe371162649852c63336a15c70c6510c2ad5015b21c2345311805f3", size = 159618, upload-time = "2025-04-26T02:12:27.662Z" },
]

[[package]]
name = "cffi"
version = "1.17.1"
source = { registry = "https://pypi.org/simple" }
dependencies = [
    { name = "pycparser" },
]
sdist = { url = "https://files.pythonhosted.org/packages/fc/97/c783634659c2920c3fc70419e3af40972dbaf758daa229a7d6ea6135c90d/cffi-1.17.1.tar.gz", hash = "sha256:1c39c6016c32bc48dd54561950ebd6836e1670f2ae46128f67cf49e789c52824", size = 516621, upload-time = "2024-09-04T20:45:21.852Z" }
wheels = [
    { url = "https://files.pythonhosted.org/packages/de/cc/4635c320081c78d6ffc2cab0a76025b691a91204f4aa317d568ff9280a2d/cffi-1.17.1-cp310-cp310-manylinux_2_12_i686.manylinux2010_i686.manylinux_2_17_i686.manylinux2014_i686.whl", hash = "sha256:edae79245293e15384b51f88b00613ba9f7198016a5948b5dddf4917d4d26382", size = 426024, upload-time = "2024-09-04T20:43:34.186Z" },
    { url = "https://files.pythonhosted.org/packages/b6/7b/3b2b250f3aab91abe5f8a51ada1b717935fdaec53f790ad4100fe2ec64d1/cffi-1.17.1-cp310-cp310-manylinux_2_17_aarch64.manylinux2014_aarch64.whl", hash = "sha256:45398b671ac6d70e67da8e4224a065cec6a93541bb7aebe1b198a61b58c7b702", size = 448188, upload-time = "2024-09-04T20:43:36.286Z" },
    { url = "https://files.pythonhosted.org/packages/d3/48/1b9283ebbf0ec065148d8de05d647a986c5f22586b18120020452fff8f5d/cffi-1.17.1-cp310-cp310-manylinux_2_17_ppc64le.manylinux2014_ppc64le.whl", hash = "sha256:ad9413ccdeda48c5afdae7e4fa2192157e991ff761e7ab8fdd8926f40b160cc3", size = 455571, upload-time = "2024-09-04T20:43:38.586Z" },
    { url = "https://files.pythonhosted.org/packages/40/87/3b8452525437b40f39ca7ff70276679772ee7e8b394934ff60e63b7b090c/cffi-1.17.1-cp310-cp310-manylinux_2_17_s390x.manylinux2014_s390x.whl", hash = "sha256:5da5719280082ac6bd9aa7becb3938dc9f9cbd57fac7d2871717b1feb0902ab6", size = 436687, upload-time = "2024-09-04T20:43:40.084Z" },
    { url = "https://files.pythonhosted.org/packages/8d/fb/4da72871d177d63649ac449aec2e8a29efe0274035880c7af59101ca2232/cffi-1.17.1-cp310-cp310-manylinux_2_17_x86_64.manylinux2014_x86_64.whl", hash = "sha256:2bb1a08b8008b281856e5971307cc386a8e9c5b625ac297e853d36da6efe9c17", size = 446211, upload-time = "2024-09-04T20:43:41.526Z" },
    { url = "https://files.pythonhosted.org/packages/ab/a0/62f00bcb411332106c02b663b26f3545a9ef136f80d5df746c05878f8c4b/cffi-1.17.1-cp310-cp310-musllinux_1_1_aarch64.whl", hash = "sha256:045d61c734659cc045141be4bae381a41d89b741f795af1dd018bfb532fd0df8", size = 461325, upload-time = "2024-09-04T20:43:43.117Z" },
    { url = "https://files.pythonhosted.org/packages/36/83/76127035ed2e7e27b0787604d99da630ac3123bfb02d8e80c633f218a11d/cffi-1.17.1-cp310-cp310-musllinux_1_1_i686.whl", hash = "sha256:6883e737d7d9e4899a8a695e00ec36bd4e5e4f18fabe0aca0efe0a4b44cdb13e", size = 438784, upload-time = "2024-09-04T20:43:45.256Z" },
    { url = "https://files.pythonhosted.org/packages/21/81/a6cd025db2f08ac88b901b745c163d884641909641f9b826e8cb87645942/cffi-1.17.1-cp310-cp310-musllinux_1_1_x86_64.whl", hash = "sha256:6b8b4a92e1c65048ff98cfe1f735ef8f1ceb72e3d5f0c25fdb12087a23da22be", size = 461564, upload-time = "2024-09-04T20:43:46.779Z" },
    { url = "https://files.pythonhosted.org/packages/94/dd/a3f0118e688d1b1a57553da23b16bdade96d2f9bcda4d32e7d2838047ff7/cffi-1.17.1-cp311-cp311-manylinux_2_12_i686.manylinux2010_i686.manylinux_2_17_i686.manylinux2014_i686.whl", hash = "sha256:f75c7ab1f9e4aca5414ed4d8e5c0e303a34f4421f8a0d47a4d019ceff0ab6af4", size = 445259, upload-time = "2024-09-04T20:43:56.123Z" },
    { url = "https://files.pythonhosted.org/packages/2e/ea/70ce63780f096e16ce8588efe039d3c4f91deb1dc01e9c73a287939c79a6/cffi-1.17.1-cp311-cp311-manylinux_2_17_aarch64.manylinux2014_aarch64.whl", hash = "sha256:a1ed2dd2972641495a3ec98445e09766f077aee98a1c896dcb4ad0d303628e41", size = 469200, upload-time = "2024-09-04T20:43:57.891Z" },
    { url = "https://files.pythonhosted.org/packages/1c/a0/a4fa9f4f781bda074c3ddd57a572b060fa0df7655d2a4247bbe277200146/cffi-1.17.1-cp311-cp311-manylinux_2_17_ppc64le.manylinux2014_ppc64le.whl", hash = "sha256:46bf43160c1a35f7ec506d254e5c890f3c03648a4dbac12d624e4490a7046cd1", size = 477235, upload-time = "2024-09-04T20:44:00.18Z" },
    { url = "https://files.pythonhosted.org/packages/62/12/ce8710b5b8affbcdd5c6e367217c242524ad17a02fe5beec3ee339f69f85/cffi-1.17.1-cp311-cp311-manylinux_2_17_s390x.manylinux2014_s390x.whl", hash = "sha256:a24ed04c8ffd54b0729c07cee15a81d964e6fee0e3d4d342a27b020d22959dc6", size = 459721, upload-time = "2024-09-04T20:44:01.585Z" },
    { url = "https://files.pythonhosted.org/packages/ff/6b/d45873c5e0242196f042d555526f92aa9e0c32355a1be1ff8c27f077fd37/cffi-1.17.1-cp311-cp311-manylinux_2_17_x86_64.manylinux2014_x86_64.whl", hash = "sha256:610faea79c43e44c71e1ec53a554553fa22321b65fae24889706c0a84d4ad86d", size = 467242, upload-time = "2024-09-04T20:44:03.467Z" },
    { url = "https://files.pythonhosted.org/packages/1a/52/d9a0e523a572fbccf2955f5abe883cfa8bcc570d7faeee06336fbd50c9fc/cffi-1.17.1-cp311-cp311-musllinux_1_1_aarch64.whl", hash = "sha256:a9b15d491f3ad5d692e11f6b71f7857e7835eb677955c00cc0aefcd0669adaf6", size = 477999, upload-time = "2024-09-04T20:44:05.023Z" },
    { url = "https://files.pythonhosted.org/packages/44/74/f2a2460684a1a2d00ca799ad880d54652841a780c4c97b87754f660c7603/cffi-1.17.1-cp311-cp311-musllinux_1_1_i686.whl", hash = "sha256:de2ea4b5833625383e464549fec1bc395c1bdeeb5f25c4a3a82b5a8c756ec22f", size = 454242, upload-time = "2024-09-04T20:44:06.444Z" },
    { url = "https://files.pythonhosted.org/packages/f8/4a/34599cac7dfcd888ff54e801afe06a19c17787dfd94495ab0c8d35fe99fb/cffi-1.17.1-cp311-cp311-musllinux_1_1_x86_64.whl", hash = "sha256:fc48c783f9c87e60831201f2cce7f3b2e4846bf4d8728eabe54d60700b318a0b", size = 478604, upload-time = "2024-09-04T20:44:08.206Z" },
    { url = "https://files.pythonhosted.org/packages/cc/b6/db007700f67d151abadf508cbfd6a1884f57eab90b1bb985c4c8c02b0f28/cffi-1.17.1-cp312-cp312-manylinux_2_12_i686.manylinux2010_i686.manylinux_2_17_i686.manylinux2014_i686.whl", hash = "sha256:1257bdabf294dceb59f5e70c64a3e2f462c30c7ad68092d01bbbfb1c16b1ba36", size = 454803, upload-time = "2024-09-04T20:44:15.231Z" },
    { url = "https://files.pythonhosted.org/packages/1a/df/f8d151540d8c200eb1c6fba8cd0dfd40904f1b0682ea705c36e6c2e97ab3/cffi-1.17.1-cp312-cp312-manylinux_2_17_aarch64.manylinux2014_aarch64.whl", hash = "sha256:da95af8214998d77a98cc14e3a3bd00aa191526343078b530ceb0bd710fb48a5", size = 478850, upload-time = "2024-09-04T20:44:17.188Z" },
    { url = "https://files.pythonhosted.org/packages/28/c0/b31116332a547fd2677ae5b78a2ef662dfc8023d67f41b2a83f7c2aa78b1/cffi-1.17.1-cp312-cp312-manylinux_2_17_ppc64le.manylinux2014_ppc64le.whl", hash = "sha256:d63afe322132c194cf832bfec0dc69a99fb9bb6bbd550f161a49e9e855cc78ff", size = 485729, upload-time = "2024-09-04T20:44:18.688Z" },
    { url = "https://files.pythonhosted.org/packages/91/2b/9a1ddfa5c7f13cab007a2c9cc295b70fbbda7cb10a286aa6810338e60ea1/cffi-1.17.1-cp312-cp312-manylinux_2_17_s390x.manylinux2014_s390x.whl", hash = "sha256:f79fc4fc25f1c8698ff97788206bb3c2598949bfe0fef03d299eb1b5356ada99", size = 471256, upload-time = "2024-09-04T20:44:20.248Z" },
    { url = "https://files.pythonhosted.org/packages/b2/d5/da47df7004cb17e4955df6a43d14b3b4ae77737dff8bf7f8f333196717bf/cffi-1.17.1-cp312-cp312-manylinux_2_17_x86_64.manylinux2014_x86_64.whl", hash = "sha256:b62ce867176a75d03a665bad002af8e6d54644fad99a3c70905c543130e39d93", size = 479424, upload-time = "2024-09-04T20:44:21.673Z" },
    { url = "https://files.pythonhosted.org/packages/0b/ac/2a28bcf513e93a219c8a4e8e125534f4f6db03e3179ba1c45e949b76212c/cffi-1.17.1-cp312-cp312-musllinux_1_1_aarch64.whl", hash = "sha256:386c8bf53c502fff58903061338ce4f4950cbdcb23e2902d86c0f722b786bbe3", size = 484568, upload-time = "2024-09-04T20:44:23.245Z" },
    { url = "https://files.pythonhosted.org/packages/d4/38/ca8a4f639065f14ae0f1d9751e70447a261f1a30fa7547a828ae08142465/cffi-1.17.1-cp312-cp312-musllinux_1_1_x86_64.whl", hash = "sha256:4ceb10419a9adf4460ea14cfd6bc43d08701f0835e979bf821052f1805850fe8", size = 488736, upload-time = "2024-09-04T20:44:24.757Z" },
    { url = "https://files.pythonhosted.org/packages/0e/2d/eab2e858a91fdff70533cab61dcff4a1f55ec60425832ddfdc9cd36bc8af/cffi-1.17.1-cp313-cp313-manylinux_2_12_i686.manylinux2010_i686.manylinux_2_17_i686.manylinux2014_i686.whl", hash = "sha256:d01b12eeeb4427d3110de311e1774046ad344f5b1a7403101878976ecd7a10f3", size = 454792, upload-time = "2024-09-04T20:44:32.01Z" },
    { url = "https://files.pythonhosted.org/packages/75/b2/fbaec7c4455c604e29388d55599b99ebcc250a60050610fadde58932b7ee/cffi-1.17.1-cp313-cp313-manylinux_2_17_aarch64.manylinux2014_aarch64.whl", hash = "sha256:706510fe141c86a69c8ddc029c7910003a17353970cff3b904ff0686a5927683", size = 478893, upload-time = "2024-09-04T20:44:33.606Z" },
    { url = "https://files.pythonhosted.org/packages/4f/b7/6e4a2162178bf1935c336d4da8a9352cccab4d3a5d7914065490f08c0690/cffi-1.17.1-cp313-cp313-manylinux_2_17_ppc64le.manylinux2014_ppc64le.whl", hash = "sha256:de55b766c7aa2e2a3092c51e0483d700341182f08e67c63630d5b6f200bb28e5", size = 485810, upload-time = "2024-09-04T20:44:35.191Z" },
    { url = "https://files.pythonhosted.org/packages/c7/8a/1d0e4a9c26e54746dc08c2c6c037889124d4f59dffd853a659fa545f1b40/cffi-1.17.1-cp313-cp313-manylinux_2_17_s390x.manylinux2014_s390x.whl", hash = "sha256:c59d6e989d07460165cc5ad3c61f9fd8f1b4796eacbd81cee78957842b834af4", size = 471200, upload-time = "2024-09-04T20:44:36.743Z" },
    { url = "https://files.pythonhosted.org/packages/26/9f/1aab65a6c0db35f43c4d1b4f580e8df53914310afc10ae0397d29d697af4/cffi-1.17.1-cp313-cp313-manylinux_2_17_x86_64.manylinux2014_x86_64.whl", hash = "sha256:dd398dbc6773384a17fe0d3e7eeb8d1a21c2200473ee6806bb5e6a8e62bb73dd", size = 479447, upload-time = "2024-09-04T20:44:38.492Z" },
    { url = "https://files.pythonhosted.org/packages/5f/e4/fb8b3dd8dc0e98edf1135ff067ae070bb32ef9d509d6cb0f538cd6f7483f/cffi-1.17.1-cp313-cp313-musllinux_1_1_aarch64.whl", hash = "sha256:3edc8d958eb099c634dace3c7e16560ae474aa3803a5df240542b305d14e14ed", size = 484358, upload-time = "2024-09-04T20:44:40.046Z" },
    { url = "https://files.pythonhosted.org/packages/f1/47/d7145bf2dc04684935d57d67dff9d6d795b2ba2796806bb109864be3a151/cffi-1.17.1-cp313-cp313-musllinux_1_1_x86_64.whl", hash = "sha256:72e72408cad3d5419375fc87d289076ee319835bdfa2caad331e377589aebba9", size = 488469, upload-time = "2024-09-04T20:44:41.616Z" },
    { url = "https://files.pythonhosted.org/packages/ed/65/25a8dc32c53bf5b7b6c2686b42ae2ad58743f7ff644844af7cdb29b49361/cffi-1.17.1-cp39-cp39-manylinux_2_12_i686.manylinux2010_i686.manylinux_2_17_i686.manylinux2014_i686.whl", hash = "sha256:1d599671f396c4723d016dbddb72fe8e0397082b0a77a4fab8028923bec050e8", size = 424910, upload-time = "2024-09-04T20:45:05.315Z" },
    { url = "https://files.pythonhosted.org/packages/42/7a/9d086fab7c66bd7c4d0f27c57a1b6b068ced810afc498cc8c49e0088661c/cffi-1.17.1-cp39-cp39-manylinux_2_17_aarch64.manylinux2014_aarch64.whl", hash = "sha256:ca74b8dbe6e8e8263c0ffd60277de77dcee6c837a3d0881d8c1ead7268c9e576", size = 447200, upload-time = "2024-09-04T20:45:06.903Z" },
    { url = "https://files.pythonhosted.org/packages/da/63/1785ced118ce92a993b0ec9e0d0ac8dc3e5dbfbcaa81135be56c69cabbb6/cffi-1.17.1-cp39-cp39-manylinux_2_17_ppc64le.manylinux2014_ppc64le.whl", hash = "sha256:f7f5baafcc48261359e14bcd6d9bff6d4b28d9103847c9e136694cb0501aef87", size = 454565, upload-time = "2024-09-04T20:45:08.975Z" },
    { url = "https://files.pythonhosted.org/packages/74/06/90b8a44abf3556599cdec107f7290277ae8901a58f75e6fe8f970cd72418/cffi-1.17.1-cp39-cp39-manylinux_2_17_s390x.manylinux2014_s390x.whl", hash = "sha256:98e3969bcff97cae1b2def8ba499ea3d6f31ddfdb7635374834cf89a1a08ecf0", size = 435635, upload-time = "2024-09-04T20:45:10.64Z" },
    { url = "https://files.pythonhosted.org/packages/bd/62/a1f468e5708a70b1d86ead5bab5520861d9c7eacce4a885ded9faa7729c3/cffi-1.17.1-cp39-cp39-manylinux_2_17_x86_64.manylinux2014_x86_64.whl", hash = "sha256:cdf5ce3acdfd1661132f2a9c19cac174758dc2352bfe37d98aa7512c6b7178b3", size = 445218, upload-time = "2024-09-04T20:45:12.366Z" },
    { url = "https://files.pythonhosted.org/packages/5b/95/b34462f3ccb09c2594aa782d90a90b045de4ff1f70148ee79c69d37a0a5a/cffi-1.17.1-cp39-cp39-musllinux_1_1_aarch64.whl", hash = "sha256:9755e4345d1ec879e3849e62222a18c7174d65a6a92d5b346b1863912168b595", size = 460486, upload-time = "2024-09-04T20:45:13.935Z" },
    { url = "https://files.pythonhosted.org/packages/fc/fc/a1e4bebd8d680febd29cf6c8a40067182b64f00c7d105f8f26b5bc54317b/cffi-1.17.1-cp39-cp39-musllinux_1_1_i686.whl", hash = "sha256:f1e22e8c4419538cb197e4dd60acc919d7696e5ef98ee4da4e01d3f8cfa4cc5a", size = 437911, upload-time = "2024-09-04T20:45:15.696Z" },
    { url = "https://files.pythonhosted.org/packages/e6/c3/21cab7a6154b6a5ea330ae80de386e7665254835b9e98ecc1340b3a7de9a/cffi-1.17.1-cp39-cp39-musllinux_1_1_x86_64.whl", hash = "sha256:c03e868a0b3bc35839ba98e74211ed2b05d2119be4e8a0f224fba9384f1fe02e", size = 460632, upload-time = "2024-09-04T20:45:17.284Z" },
]

[[package]]
name = "cfgv"
version = "3.4.0"
source = { registry = "https://pypi.org/simple" }
sdist = { url = "https://files.pythonhosted.org/packages/11/74/539e56497d9bd1d484fd863dd69cbbfa653cd2aa27abfe35653494d85e94/cfgv-3.4.0.tar.gz", hash = "sha256:e52591d4c5f5dead8e0f673fb16db7949d2cfb3f7da4582893288f0ded8fe560", size = 7114, upload-time = "2023-08-12T20:38:17.776Z" }
wheels = [
    { url = "https://files.pythonhosted.org/packages/c5/55/51844dd50c4fc7a33b653bfaba4c2456f06955289ca770a5dbd5fd267374/cfgv-3.4.0-py2.py3-none-any.whl", hash = "sha256:b7265b1f29fd3316bfcd2b330d63d024f2bfd8bcb8b0272f8e19a504856c48f9", size = 7249, upload-time = "2023-08-12T20:38:16.269Z" },
]

[[package]]
name = "charset-normalizer"
version = "3.4.2"
source = { registry = "https://pypi.org/simple" }
sdist = { url = "https://files.pythonhosted.org/packages/e4/33/89c2ced2b67d1c2a61c19c6751aa8902d46ce3dacb23600a283619f5a12d/charset_normalizer-3.4.2.tar.gz", hash = "sha256:5baececa9ecba31eff645232d59845c07aa030f0c81ee70184a90d35099a0e63", size = 126367, upload-time = "2025-05-02T08:34:42.01Z" }
wheels = [
    { url = "https://files.pythonhosted.org/packages/95/28/9901804da60055b406e1a1c5ba7aac1276fb77f1dde635aabfc7fd84b8ab/charset_normalizer-3.4.2-cp310-cp310-macosx_10_9_universal2.whl", hash = "sha256:7c48ed483eb946e6c04ccbe02c6b4d1d48e51944b6db70f697e089c193404941", size = 201818, upload-time = "2025-05-02T08:31:46.725Z" },
    { url = "https://files.pythonhosted.org/packages/d9/9b/892a8c8af9110935e5adcbb06d9c6fe741b6bb02608c6513983048ba1a18/charset_normalizer-3.4.2-cp310-cp310-manylinux_2_17_aarch64.manylinux2014_aarch64.whl", hash = "sha256:b2d318c11350e10662026ad0eb71bb51c7812fc8590825304ae0bdd4ac283acd", size = 144649, upload-time = "2025-05-02T08:31:48.889Z" },
    { url = "https://files.pythonhosted.org/packages/7b/a5/4179abd063ff6414223575e008593861d62abfc22455b5d1a44995b7c101/charset_normalizer-3.4.2-cp310-cp310-manylinux_2_17_ppc64le.manylinux2014_ppc64le.whl", hash = "sha256:9cbfacf36cb0ec2897ce0ebc5d08ca44213af24265bd56eca54bee7923c48fd6", size = 155045, upload-time = "2025-05-02T08:31:50.757Z" },
    { url = "https://files.pythonhosted.org/packages/3b/95/bc08c7dfeddd26b4be8c8287b9bb055716f31077c8b0ea1cd09553794665/charset_normalizer-3.4.2-cp310-cp310-manylinux_2_17_s390x.manylinux2014_s390x.whl", hash = "sha256:18dd2e350387c87dabe711b86f83c9c78af772c748904d372ade190b5c7c9d4d", size = 147356, upload-time = "2025-05-02T08:31:52.634Z" },
    { url = "https://files.pythonhosted.org/packages/a8/2d/7a5b635aa65284bf3eab7653e8b4151ab420ecbae918d3e359d1947b4d61/charset_normalizer-3.4.2-cp310-cp310-manylinux_2_17_x86_64.manylinux2014_x86_64.whl", hash = "sha256:8075c35cd58273fee266c58c0c9b670947c19df5fb98e7b66710e04ad4e9ff86", size = 149471, upload-time = "2025-05-02T08:31:56.207Z" },
    { url = "https://files.pythonhosted.org/packages/ae/38/51fc6ac74251fd331a8cfdb7ec57beba8c23fd5493f1050f71c87ef77ed0/charset_normalizer-3.4.2-cp310-cp310-manylinux_2_5_i686.manylinux1_i686.manylinux_2_17_i686.manylinux2014_i686.whl", hash = "sha256:5bf4545e3b962767e5c06fe1738f951f77d27967cb2caa64c28be7c4563e162c", size = 151317, upload-time = "2025-05-02T08:31:57.613Z" },
    { url = "https://files.pythonhosted.org/packages/b7/17/edee1e32215ee6e9e46c3e482645b46575a44a2d72c7dfd49e49f60ce6bf/charset_normalizer-3.4.2-cp310-cp310-musllinux_1_2_aarch64.whl", hash = "sha256:7a6ab32f7210554a96cd9e33abe3ddd86732beeafc7a28e9955cdf22ffadbab0", size = 146368, upload-time = "2025-05-02T08:31:59.468Z" },
    { url = "https://files.pythonhosted.org/packages/26/2c/ea3e66f2b5f21fd00b2825c94cafb8c326ea6240cd80a91eb09e4a285830/charset_normalizer-3.4.2-cp310-cp310-musllinux_1_2_i686.whl", hash = "sha256:b33de11b92e9f75a2b545d6e9b6f37e398d86c3e9e9653c4864eb7e89c5773ef", size = 154491, upload-time = "2025-05-02T08:32:01.219Z" },
    { url = "https://files.pythonhosted.org/packages/52/47/7be7fa972422ad062e909fd62460d45c3ef4c141805b7078dbab15904ff7/charset_normalizer-3.4.2-cp310-cp310-musllinux_1_2_ppc64le.whl", hash = "sha256:8755483f3c00d6c9a77f490c17e6ab0c8729e39e6390328e42521ef175380ae6", size = 157695, upload-time = "2025-05-02T08:32:03.045Z" },
    { url = "https://files.pythonhosted.org/packages/2f/42/9f02c194da282b2b340f28e5fb60762de1151387a36842a92b533685c61e/charset_normalizer-3.4.2-cp310-cp310-musllinux_1_2_s390x.whl", hash = "sha256:68a328e5f55ec37c57f19ebb1fdc56a248db2e3e9ad769919a58672958e8f366", size = 154849, upload-time = "2025-05-02T08:32:04.651Z" },
    { url = "https://files.pythonhosted.org/packages/67/44/89cacd6628f31fb0b63201a618049be4be2a7435a31b55b5eb1c3674547a/charset_normalizer-3.4.2-cp310-cp310-musllinux_1_2_x86_64.whl", hash = "sha256:21b2899062867b0e1fde9b724f8aecb1af14f2778d69aacd1a5a1853a597a5db", size = 150091, upload-time = "2025-05-02T08:32:06.719Z" },
    { url = "https://files.pythonhosted.org/packages/1f/79/4b8da9f712bc079c0f16b6d67b099b0b8d808c2292c937f267d816ec5ecc/charset_normalizer-3.4.2-cp310-cp310-win32.whl", hash = "sha256:e8082b26888e2f8b36a042a58307d5b917ef2b1cacab921ad3323ef91901c71a", size = 98445, upload-time = "2025-05-02T08:32:08.66Z" },
    { url = "https://files.pythonhosted.org/packages/7d/d7/96970afb4fb66497a40761cdf7bd4f6fca0fc7bafde3a84f836c1f57a926/charset_normalizer-3.4.2-cp310-cp310-win_amd64.whl", hash = "sha256:f69a27e45c43520f5487f27627059b64aaf160415589230992cec34c5e18a509", size = 105782, upload-time = "2025-05-02T08:32:10.46Z" },
    { url = "https://files.pythonhosted.org/packages/05/85/4c40d00dcc6284a1c1ad5de5e0996b06f39d8232f1031cd23c2f5c07ee86/charset_normalizer-3.4.2-cp311-cp311-macosx_10_9_universal2.whl", hash = "sha256:be1e352acbe3c78727a16a455126d9ff83ea2dfdcbc83148d2982305a04714c2", size = 198794, upload-time = "2025-05-02T08:32:11.945Z" },
    { url = "https://files.pythonhosted.org/packages/41/d9/7a6c0b9db952598e97e93cbdfcb91bacd89b9b88c7c983250a77c008703c/charset_normalizer-3.4.2-cp311-cp311-manylinux_2_17_aarch64.manylinux2014_aarch64.whl", hash = "sha256:aa88ca0b1932e93f2d961bf3addbb2db902198dca337d88c89e1559e066e7645", size = 142846, upload-time = "2025-05-02T08:32:13.946Z" },
    { url = "https://files.pythonhosted.org/packages/66/82/a37989cda2ace7e37f36c1a8ed16c58cf48965a79c2142713244bf945c89/charset_normalizer-3.4.2-cp311-cp311-manylinux_2_17_ppc64le.manylinux2014_ppc64le.whl", hash = "sha256:d524ba3f1581b35c03cb42beebab4a13e6cdad7b36246bd22541fa585a56cccd", size = 153350, upload-time = "2025-05-02T08:32:15.873Z" },
    { url = "https://files.pythonhosted.org/packages/df/68/a576b31b694d07b53807269d05ec3f6f1093e9545e8607121995ba7a8313/charset_normalizer-3.4.2-cp311-cp311-manylinux_2_17_s390x.manylinux2014_s390x.whl", hash = "sha256:28a1005facc94196e1fb3e82a3d442a9d9110b8434fc1ded7a24a2983c9888d8", size = 145657, upload-time = "2025-05-02T08:32:17.283Z" },
    { url = "https://files.pythonhosted.org/packages/92/9b/ad67f03d74554bed3aefd56fe836e1623a50780f7c998d00ca128924a499/charset_normalizer-3.4.2-cp311-cp311-manylinux_2_17_x86_64.manylinux2014_x86_64.whl", hash = "sha256:fdb20a30fe1175ecabed17cbf7812f7b804b8a315a25f24678bcdf120a90077f", size = 147260, upload-time = "2025-05-02T08:32:18.807Z" },
    { url = "https://files.pythonhosted.org/packages/a6/e6/8aebae25e328160b20e31a7e9929b1578bbdc7f42e66f46595a432f8539e/charset_normalizer-3.4.2-cp311-cp311-manylinux_2_5_i686.manylinux1_i686.manylinux_2_17_i686.manylinux2014_i686.whl", hash = "sha256:0f5d9ed7f254402c9e7d35d2f5972c9bbea9040e99cd2861bd77dc68263277c7", size = 149164, upload-time = "2025-05-02T08:32:20.333Z" },
    { url = "https://files.pythonhosted.org/packages/8b/f2/b3c2f07dbcc248805f10e67a0262c93308cfa149a4cd3d1fe01f593e5fd2/charset_normalizer-3.4.2-cp311-cp311-musllinux_1_2_aarch64.whl", hash = "sha256:efd387a49825780ff861998cd959767800d54f8308936b21025326de4b5a42b9", size = 144571, upload-time = "2025-05-02T08:32:21.86Z" },
    { url = "https://files.pythonhosted.org/packages/60/5b/c3f3a94bc345bc211622ea59b4bed9ae63c00920e2e8f11824aa5708e8b7/charset_normalizer-3.4.2-cp311-cp311-musllinux_1_2_i686.whl", hash = "sha256:f0aa37f3c979cf2546b73e8222bbfa3dc07a641585340179d768068e3455e544", size = 151952, upload-time = "2025-05-02T08:32:23.434Z" },
    { url = "https://files.pythonhosted.org/packages/e2/4d/ff460c8b474122334c2fa394a3f99a04cf11c646da895f81402ae54f5c42/charset_normalizer-3.4.2-cp311-cp311-musllinux_1_2_ppc64le.whl", hash = "sha256:e70e990b2137b29dc5564715de1e12701815dacc1d056308e2b17e9095372a82", size = 155959, upload-time = "2025-05-02T08:32:24.993Z" },
    { url = "https://files.pythonhosted.org/packages/a2/2b/b964c6a2fda88611a1fe3d4c400d39c66a42d6c169c924818c848f922415/charset_normalizer-3.4.2-cp311-cp311-musllinux_1_2_s390x.whl", hash = "sha256:0c8c57f84ccfc871a48a47321cfa49ae1df56cd1d965a09abe84066f6853b9c0", size = 153030, upload-time = "2025-05-02T08:32:26.435Z" },
    { url = "https://files.pythonhosted.org/packages/59/2e/d3b9811db26a5ebf444bc0fa4f4be5aa6d76fc6e1c0fd537b16c14e849b6/charset_normalizer-3.4.2-cp311-cp311-musllinux_1_2_x86_64.whl", hash = "sha256:6b66f92b17849b85cad91259efc341dce9c1af48e2173bf38a85c6329f1033e5", size = 148015, upload-time = "2025-05-02T08:32:28.376Z" },
    { url = "https://files.pythonhosted.org/packages/90/07/c5fd7c11eafd561bb51220d600a788f1c8d77c5eef37ee49454cc5c35575/charset_normalizer-3.4.2-cp311-cp311-win32.whl", hash = "sha256:daac4765328a919a805fa5e2720f3e94767abd632ae410a9062dff5412bae65a", size = 98106, upload-time = "2025-05-02T08:32:30.281Z" },
    { url = "https://files.pythonhosted.org/packages/a8/05/5e33dbef7e2f773d672b6d79f10ec633d4a71cd96db6673625838a4fd532/charset_normalizer-3.4.2-cp311-cp311-win_amd64.whl", hash = "sha256:e53efc7c7cee4c1e70661e2e112ca46a575f90ed9ae3fef200f2a25e954f4b28", size = 105402, upload-time = "2025-05-02T08:32:32.191Z" },
    { url = "https://files.pythonhosted.org/packages/d7/a4/37f4d6035c89cac7930395a35cc0f1b872e652eaafb76a6075943754f095/charset_normalizer-3.4.2-cp312-cp312-macosx_10_13_universal2.whl", hash = "sha256:0c29de6a1a95f24b9a1aa7aefd27d2487263f00dfd55a77719b530788f75cff7", size = 199936, upload-time = "2025-05-02T08:32:33.712Z" },
    { url = "https://files.pythonhosted.org/packages/ee/8a/1a5e33b73e0d9287274f899d967907cd0bf9c343e651755d9307e0dbf2b3/charset_normalizer-3.4.2-cp312-cp312-manylinux_2_17_aarch64.manylinux2014_aarch64.whl", hash = "sha256:cddf7bd982eaa998934a91f69d182aec997c6c468898efe6679af88283b498d3", size = 143790, upload-time = "2025-05-02T08:32:35.768Z" },
    { url = "https://files.pythonhosted.org/packages/66/52/59521f1d8e6ab1482164fa21409c5ef44da3e9f653c13ba71becdd98dec3/charset_normalizer-3.4.2-cp312-cp312-manylinux_2_17_ppc64le.manylinux2014_ppc64le.whl", hash = "sha256:fcbe676a55d7445b22c10967bceaaf0ee69407fbe0ece4d032b6eb8d4565982a", size = 153924, upload-time = "2025-05-02T08:32:37.284Z" },
    { url = "https://files.pythonhosted.org/packages/86/2d/fb55fdf41964ec782febbf33cb64be480a6b8f16ded2dbe8db27a405c09f/charset_normalizer-3.4.2-cp312-cp312-manylinux_2_17_s390x.manylinux2014_s390x.whl", hash = "sha256:d41c4d287cfc69060fa91cae9683eacffad989f1a10811995fa309df656ec214", size = 146626, upload-time = "2025-05-02T08:32:38.803Z" },
    { url = "https://files.pythonhosted.org/packages/8c/73/6ede2ec59bce19b3edf4209d70004253ec5f4e319f9a2e3f2f15601ed5f7/charset_normalizer-3.4.2-cp312-cp312-manylinux_2_17_x86_64.manylinux2014_x86_64.whl", hash = "sha256:4e594135de17ab3866138f496755f302b72157d115086d100c3f19370839dd3a", size = 148567, upload-time = "2025-05-02T08:32:40.251Z" },
    { url = "https://files.pythonhosted.org/packages/09/14/957d03c6dc343c04904530b6bef4e5efae5ec7d7990a7cbb868e4595ee30/charset_normalizer-3.4.2-cp312-cp312-manylinux_2_5_i686.manylinux1_i686.manylinux_2_17_i686.manylinux2014_i686.whl", hash = "sha256:cf713fe9a71ef6fd5adf7a79670135081cd4431c2943864757f0fa3a65b1fafd", size = 150957, upload-time = "2025-05-02T08:32:41.705Z" },
    { url = "https://files.pythonhosted.org/packages/0d/c8/8174d0e5c10ccebdcb1b53cc959591c4c722a3ad92461a273e86b9f5a302/charset_normalizer-3.4.2-cp312-cp312-musllinux_1_2_aarch64.whl", hash = "sha256:a370b3e078e418187da8c3674eddb9d983ec09445c99a3a263c2011993522981", size = 145408, upload-time = "2025-05-02T08:32:43.709Z" },
    { url = "https://files.pythonhosted.org/packages/58/aa/8904b84bc8084ac19dc52feb4f5952c6df03ffb460a887b42615ee1382e8/charset_normalizer-3.4.2-cp312-cp312-musllinux_1_2_i686.whl", hash = "sha256:a955b438e62efdf7e0b7b52a64dc5c3396e2634baa62471768a64bc2adb73d5c", size = 153399, upload-time = "2025-05-02T08:32:46.197Z" },
    { url = "https://files.pythonhosted.org/packages/c2/26/89ee1f0e264d201cb65cf054aca6038c03b1a0c6b4ae998070392a3ce605/charset_normalizer-3.4.2-cp312-cp312-musllinux_1_2_ppc64le.whl", hash = "sha256:7222ffd5e4de8e57e03ce2cef95a4c43c98fcb72ad86909abdfc2c17d227fc1b", size = 156815, upload-time = "2025-05-02T08:32:48.105Z" },
    { url = "https://files.pythonhosted.org/packages/fd/07/68e95b4b345bad3dbbd3a8681737b4338ff2c9df29856a6d6d23ac4c73cb/charset_normalizer-3.4.2-cp312-cp312-musllinux_1_2_s390x.whl", hash = "sha256:bee093bf902e1d8fc0ac143c88902c3dfc8941f7ea1d6a8dd2bcb786d33db03d", size = 154537, upload-time = "2025-05-02T08:32:49.719Z" },
    { url = "https://files.pythonhosted.org/packages/77/1a/5eefc0ce04affb98af07bc05f3bac9094513c0e23b0562d64af46a06aae4/charset_normalizer-3.4.2-cp312-cp312-musllinux_1_2_x86_64.whl", hash = "sha256:dedb8adb91d11846ee08bec4c8236c8549ac721c245678282dcb06b221aab59f", size = 149565, upload-time = "2025-05-02T08:32:51.404Z" },
    { url = "https://files.pythonhosted.org/packages/37/a0/2410e5e6032a174c95e0806b1a6585eb21e12f445ebe239fac441995226a/charset_normalizer-3.4.2-cp312-cp312-win32.whl", hash = "sha256:db4c7bf0e07fc3b7d89ac2a5880a6a8062056801b83ff56d8464b70f65482b6c", size = 98357, upload-time = "2025-05-02T08:32:53.079Z" },
    { url = "https://files.pythonhosted.org/packages/6c/4f/c02d5c493967af3eda9c771ad4d2bbc8df6f99ddbeb37ceea6e8716a32bc/charset_normalizer-3.4.2-cp312-cp312-win_amd64.whl", hash = "sha256:5a9979887252a82fefd3d3ed2a8e3b937a7a809f65dcb1e068b090e165bbe99e", size = 105776, upload-time = "2025-05-02T08:32:54.573Z" },
    { url = "https://files.pythonhosted.org/packages/ea/12/a93df3366ed32db1d907d7593a94f1fe6293903e3e92967bebd6950ed12c/charset_normalizer-3.4.2-cp313-cp313-macosx_10_13_universal2.whl", hash = "sha256:926ca93accd5d36ccdabd803392ddc3e03e6d4cd1cf17deff3b989ab8e9dbcf0", size = 199622, upload-time = "2025-05-02T08:32:56.363Z" },
    { url = "https://files.pythonhosted.org/packages/04/93/bf204e6f344c39d9937d3c13c8cd5bbfc266472e51fc8c07cb7f64fcd2de/charset_normalizer-3.4.2-cp313-cp313-manylinux_2_17_aarch64.manylinux2014_aarch64.whl", hash = "sha256:eba9904b0f38a143592d9fc0e19e2df0fa2e41c3c3745554761c5f6447eedabf", size = 143435, upload-time = "2025-05-02T08:32:58.551Z" },
    { url = "https://files.pythonhosted.org/packages/22/2a/ea8a2095b0bafa6c5b5a55ffdc2f924455233ee7b91c69b7edfcc9e02284/charset_normalizer-3.4.2-cp313-cp313-manylinux_2_17_ppc64le.manylinux2014_ppc64le.whl", hash = "sha256:3fddb7e2c84ac87ac3a947cb4e66d143ca5863ef48e4a5ecb83bd48619e4634e", size = 153653, upload-time = "2025-05-02T08:33:00.342Z" },
    { url = "https://files.pythonhosted.org/packages/b6/57/1b090ff183d13cef485dfbe272e2fe57622a76694061353c59da52c9a659/charset_normalizer-3.4.2-cp313-cp313-manylinux_2_17_s390x.manylinux2014_s390x.whl", hash = "sha256:98f862da73774290f251b9df8d11161b6cf25b599a66baf087c1ffe340e9bfd1", size = 146231, upload-time = "2025-05-02T08:33:02.081Z" },
    { url = "https://files.pythonhosted.org/packages/e2/28/ffc026b26f441fc67bd21ab7f03b313ab3fe46714a14b516f931abe1a2d8/charset_normalizer-3.4.2-cp313-cp313-manylinux_2_17_x86_64.manylinux2014_x86_64.whl", hash = "sha256:6c9379d65defcab82d07b2a9dfbfc2e95bc8fe0ebb1b176a3190230a3ef0e07c", size = 148243, upload-time = "2025-05-02T08:33:04.063Z" },
    { url = "https://files.pythonhosted.org/packages/c0/0f/9abe9bd191629c33e69e47c6ef45ef99773320e9ad8e9cb08b8ab4a8d4cb/charset_normalizer-3.4.2-cp313-cp313-manylinux_2_5_i686.manylinux1_i686.manylinux_2_17_i686.manylinux2014_i686.whl", hash = "sha256:e635b87f01ebc977342e2697d05b56632f5f879a4f15955dfe8cef2448b51691", size = 150442, upload-time = "2025-05-02T08:33:06.418Z" },
    { url = "https://files.pythonhosted.org/packages/67/7c/a123bbcedca91d5916c056407f89a7f5e8fdfce12ba825d7d6b9954a1a3c/charset_normalizer-3.4.2-cp313-cp313-musllinux_1_2_aarch64.whl", hash = "sha256:1c95a1e2902a8b722868587c0e1184ad5c55631de5afc0eb96bc4b0d738092c0", size = 145147, upload-time = "2025-05-02T08:33:08.183Z" },
    { url = "https://files.pythonhosted.org/packages/ec/fe/1ac556fa4899d967b83e9893788e86b6af4d83e4726511eaaad035e36595/charset_normalizer-3.4.2-cp313-cp313-musllinux_1_2_i686.whl", hash = "sha256:ef8de666d6179b009dce7bcb2ad4c4a779f113f12caf8dc77f0162c29d20490b", size = 153057, upload-time = "2025-05-02T08:33:09.986Z" },
    { url = "https://files.pythonhosted.org/packages/2b/ff/acfc0b0a70b19e3e54febdd5301a98b72fa07635e56f24f60502e954c461/charset_normalizer-3.4.2-cp313-cp313-musllinux_1_2_ppc64le.whl", hash = "sha256:32fc0341d72e0f73f80acb0a2c94216bd704f4f0bce10aedea38f30502b271ff", size = 156454, upload-time = "2025-05-02T08:33:11.814Z" },
    { url = "https://files.pythonhosted.org/packages/92/08/95b458ce9c740d0645feb0e96cea1f5ec946ea9c580a94adfe0b617f3573/charset_normalizer-3.4.2-cp313-cp313-musllinux_1_2_s390x.whl", hash = "sha256:289200a18fa698949d2b39c671c2cc7a24d44096784e76614899a7ccf2574b7b", size = 154174, upload-time = "2025-05-02T08:33:13.707Z" },
    { url = "https://files.pythonhosted.org/packages/78/be/8392efc43487ac051eee6c36d5fbd63032d78f7728cb37aebcc98191f1ff/charset_normalizer-3.4.2-cp313-cp313-musllinux_1_2_x86_64.whl", hash = "sha256:4a476b06fbcf359ad25d34a057b7219281286ae2477cc5ff5e3f70a246971148", size = 149166, upload-time = "2025-05-02T08:33:15.458Z" },
    { url = "https://files.pythonhosted.org/packages/44/96/392abd49b094d30b91d9fbda6a69519e95802250b777841cf3bda8fe136c/charset_normalizer-3.4.2-cp313-cp313-win32.whl", hash = "sha256:aaeeb6a479c7667fbe1099af9617c83aaca22182d6cf8c53966491a0f1b7ffb7", size = 98064, upload-time = "2025-05-02T08:33:17.06Z" },
    { url = "https://files.pythonhosted.org/packages/e9/b0/0200da600134e001d91851ddc797809e2fe0ea72de90e09bec5a2fbdaccb/charset_normalizer-3.4.2-cp313-cp313-win_amd64.whl", hash = "sha256:aa6af9e7d59f9c12b33ae4e9450619cf2488e2bbe9b44030905877f0b2324980", size = 105641, upload-time = "2025-05-02T08:33:18.753Z" },
    { url = "https://files.pythonhosted.org/packages/28/f8/dfb01ff6cc9af38552c69c9027501ff5a5117c4cc18dcd27cb5259fa1888/charset_normalizer-3.4.2-cp39-cp39-macosx_10_9_universal2.whl", hash = "sha256:005fa3432484527f9732ebd315da8da8001593e2cf46a3d817669f062c3d9ed4", size = 201671, upload-time = "2025-05-02T08:34:12.696Z" },
    { url = "https://files.pythonhosted.org/packages/32/fb/74e26ee556a9dbfe3bd264289b67be1e6d616329403036f6507bb9f3f29c/charset_normalizer-3.4.2-cp39-cp39-manylinux_2_17_aarch64.manylinux2014_aarch64.whl", hash = "sha256:e92fca20c46e9f5e1bb485887d074918b13543b1c2a1185e69bb8d17ab6236a7", size = 144744, upload-time = "2025-05-02T08:34:14.665Z" },
    { url = "https://files.pythonhosted.org/packages/ad/06/8499ee5aa7addc6f6d72e068691826ff093329fe59891e83b092ae4c851c/charset_normalizer-3.4.2-cp39-cp39-manylinux_2_17_ppc64le.manylinux2014_ppc64le.whl", hash = "sha256:50bf98d5e563b83cc29471fa114366e6806bc06bc7a25fd59641e41445327836", size = 154993, upload-time = "2025-05-02T08:34:17.134Z" },
    { url = "https://files.pythonhosted.org/packages/f1/a2/5e4c187680728219254ef107a6949c60ee0e9a916a5dadb148c7ae82459c/charset_normalizer-3.4.2-cp39-cp39-manylinux_2_17_s390x.manylinux2014_s390x.whl", hash = "sha256:721c76e84fe669be19c5791da68232ca2e05ba5185575086e384352e2c309597", size = 147382, upload-time = "2025-05-02T08:34:19.081Z" },
    { url = "https://files.pythonhosted.org/packages/4c/fe/56aca740dda674f0cc1ba1418c4d84534be51f639b5f98f538b332dc9a95/charset_normalizer-3.4.2-cp39-cp39-manylinux_2_17_x86_64.manylinux2014_x86_64.whl", hash = "sha256:82d8fd25b7f4675d0c47cf95b594d4e7b158aca33b76aa63d07186e13c0e0ab7", size = 149536, upload-time = "2025-05-02T08:34:21.073Z" },
    { url = "https://files.pythonhosted.org/packages/53/13/db2e7779f892386b589173dd689c1b1e304621c5792046edd8a978cbf9e0/charset_normalizer-3.4.2-cp39-cp39-manylinux_2_5_i686.manylinux1_i686.manylinux_2_17_i686.manylinux2014_i686.whl", hash = "sha256:b3daeac64d5b371dea99714f08ffc2c208522ec6b06fbc7866a450dd446f5c0f", size = 151349, upload-time = "2025-05-02T08:34:23.193Z" },
    { url = "https://files.pythonhosted.org/packages/69/35/e52ab9a276186f729bce7a0638585d2982f50402046e4b0faa5d2c3ef2da/charset_normalizer-3.4.2-cp39-cp39-musllinux_1_2_aarch64.whl", hash = "sha256:dccab8d5fa1ef9bfba0590ecf4d46df048d18ffe3eec01eeb73a42e0d9e7a8ba", size = 146365, upload-time = "2025-05-02T08:34:25.187Z" },
    { url = "https://files.pythonhosted.org/packages/a6/d8/af7333f732fc2e7635867d56cb7c349c28c7094910c72267586947561b4b/charset_normalizer-3.4.2-cp39-cp39-musllinux_1_2_i686.whl", hash = "sha256:aaf27faa992bfee0264dc1f03f4c75e9fcdda66a519db6b957a3f826e285cf12", size = 154499, upload-time = "2025-05-02T08:34:27.359Z" },
    { url = "https://files.pythonhosted.org/packages/7a/3d/a5b2e48acef264d71e036ff30bcc49e51bde80219bb628ba3e00cf59baac/charset_normalizer-3.4.2-cp39-cp39-musllinux_1_2_ppc64le.whl", hash = "sha256:eb30abc20df9ab0814b5a2524f23d75dcf83cde762c161917a2b4b7b55b1e518", size = 157735, upload-time = "2025-05-02T08:34:29.798Z" },
    { url = "https://files.pythonhosted.org/packages/85/d8/23e2c112532a29f3eef374375a8684a4f3b8e784f62b01da931186f43494/charset_normalizer-3.4.2-cp39-cp39-musllinux_1_2_s390x.whl", hash = "sha256:c72fbbe68c6f32f251bdc08b8611c7b3060612236e960ef848e0a517ddbe76c5", size = 154786, upload-time = "2025-05-02T08:34:31.858Z" },
    { url = "https://files.pythonhosted.org/packages/c7/57/93e0169f08ecc20fe82d12254a200dfaceddc1c12a4077bf454ecc597e33/charset_normalizer-3.4.2-cp39-cp39-musllinux_1_2_x86_64.whl", hash = "sha256:982bb1e8b4ffda883b3d0a521e23abcd6fd17418f6d2c4118d257a10199c0ce3", size = 150203, upload-time = "2025-05-02T08:34:33.88Z" },
    { url = "https://files.pythonhosted.org/packages/2c/9d/9bf2b005138e7e060d7ebdec7503d0ef3240141587651f4b445bdf7286c2/charset_normalizer-3.4.2-cp39-cp39-win32.whl", hash = "sha256:43e0933a0eff183ee85833f341ec567c0980dae57c464d8a508e1b2ceb336471", size = 98436, upload-time = "2025-05-02T08:34:35.907Z" },
    { url = "https://files.pythonhosted.org/packages/6d/24/5849d46cf4311bbf21b424c443b09b459f5b436b1558c04e45dbb7cc478b/charset_normalizer-3.4.2-cp39-cp39-win_amd64.whl", hash = "sha256:d11b54acf878eef558599658b0ffca78138c8c3655cf4f3a4a673c437e67732e", size = 105772, upload-time = "2025-05-02T08:34:37.935Z" },
    { url = "https://files.pythonhosted.org/packages/20/94/c5790835a017658cbfabd07f3bfb549140c3ac458cfc196323996b10095a/charset_normalizer-3.4.2-py3-none-any.whl", hash = "sha256:7f56930ab0abd1c45cd15be65cc741c28b1c9a34876ce8c17a2fa107810c0af0", size = 52626, upload-time = "2025-05-02T08:34:40.053Z" },
]

[[package]]
name = "cli-onprem"
<<<<<<< HEAD
version = "0.6.0"
=======
version = "0.6.1"
>>>>>>> ace62ebb
source = { editable = "." }
dependencies = [
    { name = "boto3" },
    { name = "pydantic" },
    { name = "pyyaml" },
    { name = "rich" },
    { name = "tqdm" },
    { name = "typer" },
    { name = "types-tqdm" },
]

[package.optional-dependencies]
dev = [
    { name = "black" },
    { name = "build" },
    { name = "mypy" },
    { name = "pre-commit" },
    { name = "pre-commit-uv" },
    { name = "pytest" },
    { name = "pytest-mypy-plugins" },
    { name = "python-semantic-release" },
    { name = "pyupgrade" },
    { name = "ruff" },
    { name = "twine" },
    { name = "types-pyyaml" },
]

[package.metadata]
requires-dist = [
    { name = "black", marker = "extra == 'dev'" },
    { name = "boto3", specifier = ">=1.28.0" },
    { name = "build", marker = "extra == 'dev'" },
    { name = "mypy", marker = "extra == 'dev'" },
    { name = "pre-commit", marker = "extra == 'dev'" },
    { name = "pre-commit-uv", marker = "extra == 'dev'" },
    { name = "pydantic", specifier = "<2.0.0" },
    { name = "pytest", marker = "extra == 'dev'" },
    { name = "pytest-mypy-plugins", marker = "extra == 'dev'" },
    { name = "python-semantic-release", marker = "extra == 'dev'" },
    { name = "pyupgrade", marker = "extra == 'dev'" },
    { name = "pyyaml", specifier = ">=6.0.0" },
    { name = "rich", specifier = ">=13.0.0" },
    { name = "ruff", marker = "extra == 'dev'" },
    { name = "tqdm", specifier = ">=4.65.0" },
    { name = "twine", marker = "extra == 'dev'" },
    { name = "typer", specifier = ">=0.9.0" },
    { name = "types-pyyaml", marker = "extra == 'dev'" },
    { name = "types-tqdm", specifier = ">=4.65.0" },
]
provides-extras = ["dev"]

[[package]]
name = "click"
version = "8.1.8"
source = { registry = "https://pypi.org/simple" }
dependencies = [
    { name = "colorama", marker = "sys_platform == 'win32'" },
]
sdist = { url = "https://files.pythonhosted.org/packages/b9/2e/0090cbf739cee7d23781ad4b89a9894a41538e4fcf4c31dcdd705b78eb8b/click-8.1.8.tar.gz", hash = "sha256:ed53c9d8990d83c2a27deae68e4ee337473f6330c040a31d4225c9574d16096a", size = 226593, upload-time = "2024-12-21T18:38:44.339Z" }
wheels = [
    { url = "https://files.pythonhosted.org/packages/7e/d4/7ebdbd03970677812aac39c869717059dbb71a4cfc033ca6e5221787892c/click-8.1.8-py3-none-any.whl", hash = "sha256:63c132bbbed01578a06712a2d1f497bb62d9c1c0d329b7903a866228027263b2", size = 98188, upload-time = "2024-12-21T18:38:41.666Z" },
]

[[package]]
name = "colorama"
version = "0.4.6"
source = { registry = "https://pypi.org/simple" }
sdist = { url = "https://files.pythonhosted.org/packages/d8/53/6f443c9a4a8358a93a6792e2acffb9d9d5cb0a5cfd8802644b7b1c9a02e4/colorama-0.4.6.tar.gz", hash = "sha256:08695f5cb7ed6e0531a20572697297273c47b8cae5a63ffc6d6ed5c201be6e44", size = 27697, upload-time = "2022-10-25T02:36:22.414Z" }
wheels = [
    { url = "https://files.pythonhosted.org/packages/d1/d6/3965ed04c63042e047cb6a3e6ed1a63a35087b6a609aa3a15ed8ac56c221/colorama-0.4.6-py2.py3-none-any.whl", hash = "sha256:4f1d9991f5acc0ca119f9d443620b77f9d6b33703e51011c16baf57afb285fc6", size = 25335, upload-time = "2022-10-25T02:36:20.889Z" },
]

[[package]]
name = "cryptography"
version = "45.0.2"
source = { registry = "https://pypi.org/simple" }
dependencies = [
    { name = "cffi", marker = "platform_python_implementation != 'PyPy'" },
]
sdist = { url = "https://files.pythonhosted.org/packages/f6/47/92a8914716f2405f33f1814b97353e3cfa223cd94a77104075d42de3099e/cryptography-45.0.2.tar.gz", hash = "sha256:d784d57b958ffd07e9e226d17272f9af0c41572557604ca7554214def32c26bf", size = 743865, upload-time = "2025-05-18T02:46:34.986Z" }
wheels = [
    { url = "https://files.pythonhosted.org/packages/90/52/49e6c86278e1b5ec226e96b62322538ccc466306517bf9aad8854116a088/cryptography-45.0.2-cp311-abi3-manylinux_2_17_aarch64.manylinux2014_aarch64.whl", hash = "sha256:4cc31c66411e14dd70e2f384a9204a859dc25b05e1f303df0f5326691061b839", size = 4201098, upload-time = "2025-05-18T02:45:15.178Z" },
    { url = "https://files.pythonhosted.org/packages/7b/3a/201272539ac5b66b4cb1af89021e423fc0bfacb73498950280c51695fb78/cryptography-45.0.2-cp311-abi3-manylinux_2_17_x86_64.manylinux2014_x86_64.whl", hash = "sha256:463096533acd5097f8751115bc600b0b64620c4aafcac10c6d0041e6e68f88fe", size = 4429839, upload-time = "2025-05-18T02:45:17.614Z" },
    { url = "https://files.pythonhosted.org/packages/99/89/fa1a84832b8f8f3917875cb15324bba98def5a70175a889df7d21a45dc75/cryptography-45.0.2-cp311-abi3-manylinux_2_28_aarch64.whl", hash = "sha256:cdafb86eb673c3211accffbffdb3cdffa3aaafacd14819e0898d23696d18e4d3", size = 4205154, upload-time = "2025-05-18T02:45:19.874Z" },
    { url = "https://files.pythonhosted.org/packages/1c/c5/5225d5230d538ab461725711cf5220560a813d1eb68bafcfb00131b8f631/cryptography-45.0.2-cp311-abi3-manylinux_2_28_armv7l.manylinux_2_31_armv7l.whl", hash = "sha256:05c2385b1f5c89a17df19900cfb1345115a77168f5ed44bdf6fd3de1ce5cc65b", size = 3897145, upload-time = "2025-05-18T02:45:22.209Z" },
    { url = "https://files.pythonhosted.org/packages/fe/24/f19aae32526cc55ae17d473bc4588b1234af2979483d99cbfc57e55ffea6/cryptography-45.0.2-cp311-abi3-manylinux_2_28_x86_64.whl", hash = "sha256:e9e4bdcd70216b08801e267c0b563316b787f957a46e215249921f99288456f9", size = 4462192, upload-time = "2025-05-18T02:45:24.773Z" },
    { url = "https://files.pythonhosted.org/packages/19/18/4a69ac95b0b3f03355970baa6c3f9502bbfc54e7df81fdb179654a00f48e/cryptography-45.0.2-cp311-abi3-manylinux_2_34_aarch64.whl", hash = "sha256:b2de529027579e43b6dc1f805f467b102fb7d13c1e54c334f1403ee2b37d0059", size = 4208093, upload-time = "2025-05-18T02:45:27.028Z" },
    { url = "https://files.pythonhosted.org/packages/7c/54/2dea55ccc9558b8fa14f67156250b6ee231e31765601524e4757d0b5db6b/cryptography-45.0.2-cp311-abi3-manylinux_2_34_x86_64.whl", hash = "sha256:10d68763892a7b19c22508ab57799c4423c7c8cd61d7eee4c5a6a55a46511949", size = 4461819, upload-time = "2025-05-18T02:45:29.39Z" },
    { url = "https://files.pythonhosted.org/packages/37/f1/1b220fcd5ef4b1f0ff3e59e733b61597505e47f945606cc877adab2c1a17/cryptography-45.0.2-cp311-abi3-musllinux_1_2_aarch64.whl", hash = "sha256:d2a90ce2f0f5b695e4785ac07c19a58244092f3c85d57db6d8eb1a2b26d2aad6", size = 4329202, upload-time = "2025-05-18T02:45:31.925Z" },
    { url = "https://files.pythonhosted.org/packages/6d/e0/51d1dc4f96f819a56db70f0b4039b4185055bbb8616135884c3c3acc4c6d/cryptography-45.0.2-cp311-abi3-musllinux_1_2_x86_64.whl", hash = "sha256:59c0c8f043dd376bbd9d4f636223836aed50431af4c5a467ed9bf61520294627", size = 4570412, upload-time = "2025-05-18T02:45:34.348Z" },
    { url = "https://files.pythonhosted.org/packages/31/a3/a3e4a298d3db4a04085728f5ae6c8cda157e49c5bb784886d463b9fbff70/cryptography-45.0.2-cp37-abi3-manylinux_2_17_aarch64.manylinux2014_aarch64.whl", hash = "sha256:e328357b6bbf79928363dbf13f4635b7aac0306afb7e5ad24d21d0c5761c3253", size = 4189148, upload-time = "2025-05-18T02:45:42.538Z" },
    { url = "https://files.pythonhosted.org/packages/53/90/100dfadd4663b389cb56972541ec1103490a19ebad0132af284114ba0868/cryptography-45.0.2-cp37-abi3-manylinux_2_17_x86_64.manylinux2014_x86_64.whl", hash = "sha256:49af56491473231159c98c2c26f1a8f3799a60e5cf0e872d00745b858ddac9d2", size = 4424113, upload-time = "2025-05-18T02:45:44.316Z" },
    { url = "https://files.pythonhosted.org/packages/0d/40/e2b9177dbed6f3fcbbf1942e1acea2fd15b17007204b79d675540dd053af/cryptography-45.0.2-cp37-abi3-manylinux_2_28_aarch64.whl", hash = "sha256:f169469d04a23282de9d0be349499cb6683b6ff1b68901210faacac9b0c24b7d", size = 4189696, upload-time = "2025-05-18T02:45:46.622Z" },
    { url = "https://files.pythonhosted.org/packages/70/ae/ec29c79f481e1767c2ff916424ba36f3cf7774de93bbd60428a3c52d1357/cryptography-45.0.2-cp37-abi3-manylinux_2_28_armv7l.manylinux_2_31_armv7l.whl", hash = "sha256:9cfd1399064b13043082c660ddd97a0358e41c8b0dc7b77c1243e013d305c344", size = 3881498, upload-time = "2025-05-18T02:45:48.884Z" },
    { url = "https://files.pythonhosted.org/packages/5f/4a/72937090e5637a232b2f73801c9361cd08404a2d4e620ca4ec58c7ea4b70/cryptography-45.0.2-cp37-abi3-manylinux_2_28_x86_64.whl", hash = "sha256:18f8084b7ca3ce1b8d38bdfe33c48116edf9a08b4d056ef4a96dceaa36d8d965", size = 4451678, upload-time = "2025-05-18T02:45:50.706Z" },
    { url = "https://files.pythonhosted.org/packages/d3/fa/1377fced81fd67a4a27514248261bb0d45c3c1e02169411fe231583088c8/cryptography-45.0.2-cp37-abi3-manylinux_2_34_aarch64.whl", hash = "sha256:2cb03a944a1a412724d15a7c051d50e63a868031f26b6a312f2016965b661942", size = 4192296, upload-time = "2025-05-18T02:45:52.422Z" },
    { url = "https://files.pythonhosted.org/packages/d1/cf/b6fe837c83a08b9df81e63299d75fc5b3c6d82cf24b3e1e0e331050e9e5c/cryptography-45.0.2-cp37-abi3-manylinux_2_34_x86_64.whl", hash = "sha256:a9727a21957d3327cf6b7eb5ffc9e4b663909a25fea158e3fcbc49d4cdd7881b", size = 4451749, upload-time = "2025-05-18T02:45:55.025Z" },
    { url = "https://files.pythonhosted.org/packages/af/d8/5a655675cc635c7190bfc8cffb84bcdc44fc62ce945ad1d844adaa884252/cryptography-45.0.2-cp37-abi3-musllinux_1_2_aarch64.whl", hash = "sha256:ddb8d01aa900b741d6b7cc585a97aff787175f160ab975e21f880e89d810781a", size = 4317601, upload-time = "2025-05-18T02:45:56.911Z" },
    { url = "https://files.pythonhosted.org/packages/b9/d4/75d2375a20d80aa262a8adee77bf56950e9292929e394b9fae2481803f11/cryptography-45.0.2-cp37-abi3-musllinux_1_2_x86_64.whl", hash = "sha256:c0c000c1a09f069632d8a9eb3b610ac029fcc682f1d69b758e625d6ee713f4ed", size = 4560535, upload-time = "2025-05-18T02:45:59.33Z" },
    { url = "https://files.pythonhosted.org/packages/ac/7b/00e18d24f08bc642e4018e0066a6f872d85c744e3265910c3beabb1f4d73/cryptography-45.0.2-pp310-pypy310_pp73-manylinux_2_28_aarch64.whl", hash = "sha256:965611880c3fa8e504b7458484c0697e00ae6e937279cd6734fdaa2bc954dc49", size = 4135515, upload-time = "2025-05-18T02:46:07.241Z" },
    { url = "https://files.pythonhosted.org/packages/29/9f/ea7ad5239c33c36f0e2cbdf631a0e3b7633466e87e55923f5b5ea1b0b92d/cryptography-45.0.2-pp310-pypy310_pp73-manylinux_2_28_x86_64.whl", hash = "sha256:d891942592789fa0ab71b502550bbadb12f540d7413d7d7c4cef4b02af0f5bc6", size = 4378133, upload-time = "2025-05-18T02:46:09.035Z" },
    { url = "https://files.pythonhosted.org/packages/47/f8/b4e29d87fbc4d2cf46b36e01fcb98305bf76699f34de6b877cddd8bc3a64/cryptography-45.0.2-pp310-pypy310_pp73-manylinux_2_34_aarch64.whl", hash = "sha256:b19f4b28dd2ef2e6d600307fee656c00825a2980c4356a7080bd758d633c3a6f", size = 4136787, upload-time = "2025-05-18T02:46:10.772Z" },
    { url = "https://files.pythonhosted.org/packages/dc/7c/ac19bbf24d261667a67aac712d8aa3bb740f94bc2391f06ccc90e783f3ff/cryptography-45.0.2-pp310-pypy310_pp73-manylinux_2_34_x86_64.whl", hash = "sha256:7c73968fbb7698a4c5d6160859db560d3aac160edde89c751edd5a8bc6560c88", size = 4377741, upload-time = "2025-05-18T02:46:13.215Z" },
    { url = "https://files.pythonhosted.org/packages/8a/18/57bc98fa5d93e74c2c2b16a3c5383f7ec218f957aa44559c0008a46c3629/cryptography-45.0.2-pp311-pypy311_pp73-manylinux_2_28_aarch64.whl", hash = "sha256:dc7693573f16535428183de8fd27f0ca1ca37a51baa0b41dc5ed7b3d68fe80e2", size = 4143347, upload-time = "2025-05-18T02:46:19.934Z" },
    { url = "https://files.pythonhosted.org/packages/84/6f/d015e7e7bd7f3a6c538973005de5a780d93b68138c2d88c804422cf46b1c/cryptography-45.0.2-pp311-pypy311_pp73-manylinux_2_28_x86_64.whl", hash = "sha256:614bca7c6ed0d8ad1dce683a6289afae1f880675b4090878a0136c3da16bc693", size = 4387414, upload-time = "2025-05-18T02:46:21.944Z" },
    { url = "https://files.pythonhosted.org/packages/de/9e/fa5ec89cce7e4b86e430438da4d66b79113bdf321d0a00167d34b61daf19/cryptography-45.0.2-pp311-pypy311_pp73-manylinux_2_34_aarch64.whl", hash = "sha256:4142e20c29224cec63e9e32eb1e6014fb285fe39b7be66b3564ca978a3a8afe9", size = 4145849, upload-time = "2025-05-18T02:46:24.327Z" },
    { url = "https://files.pythonhosted.org/packages/7c/09/5887d4fcc6f9c6fb19920789d094c4e25c2f604cc1b10b7e69d6f56187fe/cryptography-45.0.2-pp311-pypy311_pp73-manylinux_2_34_x86_64.whl", hash = "sha256:9a900036b42f7324df7c7ad9569eb92ba0b613cf699160dd9c2154b24fd02f8e", size = 4387449, upload-time = "2025-05-18T02:46:26.144Z" },
]

[[package]]
name = "decorator"
version = "5.2.1"
source = { registry = "https://pypi.org/simple" }
sdist = { url = "https://files.pythonhosted.org/packages/43/fa/6d96a0978d19e17b68d634497769987b16c8f4cd0a7a05048bec693caa6b/decorator-5.2.1.tar.gz", hash = "sha256:65f266143752f734b0a7cc83c46f4618af75b8c5911b00ccb61d0ac9b6da0360", size = 56711, upload-time = "2025-02-24T04:41:34.073Z" }
wheels = [
    { url = "https://files.pythonhosted.org/packages/4e/8c/f3147f5c4b73e7550fe5f9352eaa956ae838d5c51eb58e7a25b9f3e2643b/decorator-5.2.1-py3-none-any.whl", hash = "sha256:d316bb415a2d9e2d2b3abcc4084c6502fc09240e292cd76a76afc106a1c8e04a", size = 9190, upload-time = "2025-02-24T04:41:32.565Z" },
]

[[package]]
name = "distlib"
version = "0.3.9"
source = { registry = "https://pypi.org/simple" }
sdist = { url = "https://files.pythonhosted.org/packages/0d/dd/1bec4c5ddb504ca60fc29472f3d27e8d4da1257a854e1d96742f15c1d02d/distlib-0.3.9.tar.gz", hash = "sha256:a60f20dea646b8a33f3e7772f74dc0b2d0772d2837ee1342a00645c81edf9403", size = 613923, upload-time = "2024-10-09T18:35:47.551Z" }
wheels = [
    { url = "https://files.pythonhosted.org/packages/91/a1/cf2472db20f7ce4a6be1253a81cfdf85ad9c7885ffbed7047fb72c24cf87/distlib-0.3.9-py2.py3-none-any.whl", hash = "sha256:47f8c22fd27c27e25a65601af709b38e4f0a45ea4fc2e710f65755fa8caaaf87", size = 468973, upload-time = "2024-10-09T18:35:44.272Z" },
]

[[package]]
name = "docutils"
version = "0.21.2"
source = { registry = "https://pypi.org/simple" }
sdist = { url = "https://files.pythonhosted.org/packages/ae/ed/aefcc8cd0ba62a0560c3c18c33925362d46c6075480bfa4df87b28e169a9/docutils-0.21.2.tar.gz", hash = "sha256:3a6b18732edf182daa3cd12775bbb338cf5691468f91eeeb109deff6ebfa986f", size = 2204444, upload-time = "2024-04-23T18:57:18.24Z" }
wheels = [
    { url = "https://files.pythonhosted.org/packages/8f/d7/9322c609343d929e75e7e5e6255e614fcc67572cfd083959cdef3b7aad79/docutils-0.21.2-py3-none-any.whl", hash = "sha256:dafca5b9e384f0e419294eb4d2ff9fa826435bf15f15b7bd45723e8ad76811b2", size = 587408, upload-time = "2024-04-23T18:57:14.835Z" },
]

[[package]]
name = "dotty-dict"
version = "1.3.1"
source = { registry = "https://pypi.org/simple" }
sdist = { url = "https://files.pythonhosted.org/packages/6a/ab/88d67f02024700b48cd8232579ad1316aa9df2272c63049c27cc094229d6/dotty_dict-1.3.1.tar.gz", hash = "sha256:4b016e03b8ae265539757a53eba24b9bfda506fb94fbce0bee843c6f05541a15", size = 7699, upload-time = "2022-07-09T18:50:57.727Z" }
wheels = [
    { url = "https://files.pythonhosted.org/packages/1a/91/e0d457ee03ec33d79ee2cd8d212debb1bc21dfb99728ae35efdb5832dc22/dotty_dict-1.3.1-py3-none-any.whl", hash = "sha256:5022d234d9922f13aa711b4950372a06a6d64cb6d6db9ba43d0ba133ebfce31f", size = 7014, upload-time = "2022-07-09T18:50:55.058Z" },
]

[[package]]
name = "exceptiongroup"
version = "1.3.0"
source = { registry = "https://pypi.org/simple" }
dependencies = [
    { name = "typing-extensions", marker = "python_full_version < '3.13'" },
]
sdist = { url = "https://files.pythonhosted.org/packages/0b/9f/a65090624ecf468cdca03533906e7c69ed7588582240cfe7cc9e770b50eb/exceptiongroup-1.3.0.tar.gz", hash = "sha256:b241f5885f560bc56a59ee63ca4c6a8bfa46ae4ad651af316d4e81817bb9fd88", size = 29749, upload-time = "2025-05-10T17:42:51.123Z" }
wheels = [
    { url = "https://files.pythonhosted.org/packages/36/f4/c6e662dade71f56cd2f3735141b265c3c79293c109549c1e6933b0651ffc/exceptiongroup-1.3.0-py3-none-any.whl", hash = "sha256:4d111e6e0c13d0644cad6ddaa7ed0261a0b36971f6d23e7ec9b4b9097da78a10", size = 16674, upload-time = "2025-05-10T17:42:49.33Z" },
]

[[package]]
name = "filelock"
version = "3.18.0"
source = { registry = "https://pypi.org/simple" }
sdist = { url = "https://files.pythonhosted.org/packages/0a/10/c23352565a6544bdc5353e0b15fc1c563352101f30e24bf500207a54df9a/filelock-3.18.0.tar.gz", hash = "sha256:adbc88eabb99d2fec8c9c1b229b171f18afa655400173ddc653d5d01501fb9f2", size = 18075, upload-time = "2025-03-14T07:11:40.47Z" }
wheels = [
    { url = "https://files.pythonhosted.org/packages/4d/36/2a115987e2d8c300a974597416d9de88f2444426de9571f4b59b2cca3acc/filelock-3.18.0-py3-none-any.whl", hash = "sha256:c401f4f8377c4464e6db25fff06205fd89bdd83b65eb0488ed1b160f780e21de", size = 16215, upload-time = "2025-03-14T07:11:39.145Z" },
]

[[package]]
name = "gitdb"
version = "4.0.12"
source = { registry = "https://pypi.org/simple" }
dependencies = [
    { name = "smmap" },
]
sdist = { url = "https://files.pythonhosted.org/packages/72/94/63b0fc47eb32792c7ba1fe1b694daec9a63620db1e313033d18140c2320a/gitdb-4.0.12.tar.gz", hash = "sha256:5ef71f855d191a3326fcfbc0d5da835f26b13fbcba60c32c21091c349ffdb571", size = 394684, upload-time = "2025-01-02T07:20:46.413Z" }
wheels = [
    { url = "https://files.pythonhosted.org/packages/a0/61/5c78b91c3143ed5c14207f463aecfc8f9dbb5092fb2869baf37c273b2705/gitdb-4.0.12-py3-none-any.whl", hash = "sha256:67073e15955400952c6565cc3e707c554a4eea2e428946f7a4c162fab9bd9bcf", size = 62794, upload-time = "2025-01-02T07:20:43.624Z" },
]

[[package]]
name = "gitpython"
version = "3.1.44"
source = { registry = "https://pypi.org/simple" }
dependencies = [
    { name = "gitdb" },
]
sdist = { url = "https://files.pythonhosted.org/packages/c0/89/37df0b71473153574a5cdef8f242de422a0f5d26d7a9e231e6f169b4ad14/gitpython-3.1.44.tar.gz", hash = "sha256:c87e30b26253bf5418b01b0660f818967f3c503193838337fe5e573331249269", size = 214196, upload-time = "2025-01-02T07:32:43.59Z" }
wheels = [
    { url = "https://files.pythonhosted.org/packages/1d/9a/4114a9057db2f1462d5c8f8390ab7383925fe1ac012eaa42402ad65c2963/GitPython-3.1.44-py3-none-any.whl", hash = "sha256:9e0e10cda9bed1ee64bc9a6de50e7e38a9c9943241cd7f585f6df3ed28011110", size = 207599, upload-time = "2025-01-02T07:32:40.731Z" },
]

[[package]]
name = "id"
version = "1.5.0"
source = { registry = "https://pypi.org/simple" }
dependencies = [
    { name = "requests" },
]
sdist = { url = "https://files.pythonhosted.org/packages/22/11/102da08f88412d875fa2f1a9a469ff7ad4c874b0ca6fed0048fe385bdb3d/id-1.5.0.tar.gz", hash = "sha256:292cb8a49eacbbdbce97244f47a97b4c62540169c976552e497fd57df0734c1d", size = 15237, upload-time = "2024-12-04T19:53:05.575Z" }
wheels = [
    { url = "https://files.pythonhosted.org/packages/9f/cb/18326d2d89ad3b0dd143da971e77afd1e6ca6674f1b1c3df4b6bec6279fc/id-1.5.0-py3-none-any.whl", hash = "sha256:f1434e1cef91f2cbb8a4ec64663d5a23b9ed43ef44c4c957d02583d61714c658", size = 13611, upload-time = "2024-12-04T19:53:03.02Z" },
]

[[package]]
name = "identify"
version = "2.6.10"
source = { registry = "https://pypi.org/simple" }
sdist = { url = "https://files.pythonhosted.org/packages/0c/83/b6ea0334e2e7327084a46aaaf71f2146fc061a192d6518c0d020120cd0aa/identify-2.6.10.tar.gz", hash = "sha256:45e92fd704f3da71cc3880036633f48b4b7265fd4de2b57627cb157216eb7eb8", size = 99201, upload-time = "2025-04-19T15:10:38.32Z" }
wheels = [
    { url = "https://files.pythonhosted.org/packages/2b/d3/85feeba1d097b81a44bcffa6a0beab7b4dfffe78e82fc54978d3ac380736/identify-2.6.10-py2.py3-none-any.whl", hash = "sha256:5f34248f54136beed1a7ba6a6b5c4b6cf21ff495aac7c359e1ef831ae3b8ab25", size = 99101, upload-time = "2025-04-19T15:10:36.701Z" },
]

[[package]]
name = "idna"
version = "3.10"
source = { registry = "https://pypi.org/simple" }
sdist = { url = "https://files.pythonhosted.org/packages/f1/70/7703c29685631f5a7590aa73f1f1d3fa9a380e654b86af429e0934a32f7d/idna-3.10.tar.gz", hash = "sha256:12f65c9b470abda6dc35cf8e63cc574b1c52b11df2c86030af0ac09b01b13ea9", size = 190490, upload-time = "2024-09-15T18:07:39.745Z" }
wheels = [
    { url = "https://files.pythonhosted.org/packages/76/c6/c88e154df9c4e1a2a66ccf0005a88dfb2650c1dffb6f5ce603dfbd452ce3/idna-3.10-py3-none-any.whl", hash = "sha256:946d195a0d259cbba61165e88e65941f16e9b36ea6ddb97f00452bae8b1287d3", size = 70442, upload-time = "2024-09-15T18:07:37.964Z" },
]

[[package]]
name = "importlib-metadata"
version = "8.7.0"
source = { registry = "https://pypi.org/simple" }
dependencies = [
    { name = "zipp" },
]
sdist = { url = "https://files.pythonhosted.org/packages/76/66/650a33bd90f786193e4de4b3ad86ea60b53c89b669a5c7be931fac31cdb0/importlib_metadata-8.7.0.tar.gz", hash = "sha256:d13b81ad223b890aa16c5471f2ac3056cf76c5f10f82d6f9292f0b415f389000", size = 56641, upload-time = "2025-04-27T15:29:01.736Z" }
wheels = [
    { url = "https://files.pythonhosted.org/packages/20/b0/36bd937216ec521246249be3bf9855081de4c5e06a0c9b4219dbeda50373/importlib_metadata-8.7.0-py3-none-any.whl", hash = "sha256:e5dd1551894c77868a30651cef00984d50e1002d06942a7101d34870c5f02afd", size = 27656, upload-time = "2025-04-27T15:29:00.214Z" },
]

[[package]]
name = "importlib-resources"
version = "5.7.0"
source = { registry = "https://pypi.org/simple" }
dependencies = [
    { name = "zipp", marker = "python_full_version < '3.10'" },
]
sdist = { url = "https://files.pythonhosted.org/packages/9d/cf/64d938a85a0c0c0a04e29de3323d457589d650fa26694de787367151b31d/importlib_resources-5.7.0.tar.gz", hash = "sha256:f6a4a9949f36ae289facec8dac1a899a54cbaf6a135cc8552d2c8b69209c06a3", size = 31185, upload-time = "2022-04-13T12:35:27.663Z" }
wheels = [
    { url = "https://files.pythonhosted.org/packages/73/49/dd32d3f5caf55f049c923bc972dde126b79065ff751cd8634e472742889e/importlib_resources-5.7.0-py3-none-any.whl", hash = "sha256:9c4c12f9ef4329a00c1f72f30bddb4f10e582766b8705980bb76356b3ba8bc91", size = 28467, upload-time = "2022-04-13T12:35:26.293Z" },
]

[[package]]
name = "iniconfig"
version = "2.1.0"
source = { registry = "https://pypi.org/simple" }
sdist = { url = "https://files.pythonhosted.org/packages/f2/97/ebf4da567aa6827c909642694d71c9fcf53e5b504f2d96afea02718862f3/iniconfig-2.1.0.tar.gz", hash = "sha256:3abbd2e30b36733fee78f9c7f7308f2d0050e88f0087fd25c2645f63c773e1c7", size = 4793, upload-time = "2025-03-19T20:09:59.721Z" }
wheels = [
    { url = "https://files.pythonhosted.org/packages/2c/e1/e6716421ea10d38022b952c159d5161ca1193197fb744506875fbb87ea7b/iniconfig-2.1.0-py3-none-any.whl", hash = "sha256:9deba5723312380e77435581c6bf4935c94cbfab9b1ed33ef8d238ea168eb760", size = 6050, upload-time = "2025-03-19T20:10:01.071Z" },
]

[[package]]
name = "jaraco-classes"
version = "3.4.0"
source = { registry = "https://pypi.org/simple" }
dependencies = [
    { name = "more-itertools" },
]
sdist = { url = "https://files.pythonhosted.org/packages/06/c0/ed4a27bc5571b99e3cff68f8a9fa5b56ff7df1c2251cc715a652ddd26402/jaraco.classes-3.4.0.tar.gz", hash = "sha256:47a024b51d0239c0dd8c8540c6c7f484be3b8fcf0b2d85c13825780d3b3f3acd", size = 11780, upload-time = "2024-03-31T07:27:36.643Z" }
wheels = [
    { url = "https://files.pythonhosted.org/packages/7f/66/b15ce62552d84bbfcec9a4873ab79d993a1dd4edb922cbfccae192bd5b5f/jaraco.classes-3.4.0-py3-none-any.whl", hash = "sha256:f662826b6bed8cace05e7ff873ce0f9283b5c924470fe664fff1c2f00f581790", size = 6777, upload-time = "2024-03-31T07:27:34.792Z" },
]

[[package]]
name = "jaraco-context"
version = "6.0.1"
source = { registry = "https://pypi.org/simple" }
dependencies = [
    { name = "backports-tarfile", marker = "python_full_version < '3.12'" },
]
sdist = { url = "https://files.pythonhosted.org/packages/df/ad/f3777b81bf0b6e7bc7514a1656d3e637b2e8e15fab2ce3235730b3e7a4e6/jaraco_context-6.0.1.tar.gz", hash = "sha256:9bae4ea555cf0b14938dc0aee7c9f32ed303aa20a3b73e7dc80111628792d1b3", size = 13912, upload-time = "2024-08-20T03:39:27.358Z" }
wheels = [
    { url = "https://files.pythonhosted.org/packages/ff/db/0c52c4cf5e4bd9f5d7135ec7669a3a767af21b3a308e1ed3674881e52b62/jaraco.context-6.0.1-py3-none-any.whl", hash = "sha256:f797fc481b490edb305122c9181830a3a5b76d84ef6d1aef2fb9b47ab956f9e4", size = 6825, upload-time = "2024-08-20T03:39:25.966Z" },
]

[[package]]
name = "jaraco-functools"
version = "4.1.0"
source = { registry = "https://pypi.org/simple" }
dependencies = [
    { name = "more-itertools" },
]
sdist = { url = "https://files.pythonhosted.org/packages/ab/23/9894b3df5d0a6eb44611c36aec777823fc2e07740dabbd0b810e19594013/jaraco_functools-4.1.0.tar.gz", hash = "sha256:70f7e0e2ae076498e212562325e805204fc092d7b4c17e0e86c959e249701a9d", size = 19159, upload-time = "2024-09-27T19:47:09.122Z" }
wheels = [
    { url = "https://files.pythonhosted.org/packages/9f/4f/24b319316142c44283d7540e76c7b5a6dbd5db623abd86bb7b3491c21018/jaraco.functools-4.1.0-py3-none-any.whl", hash = "sha256:ad159f13428bc4acbf5541ad6dec511f91573b90fba04df61dafa2a1231cf649", size = 10187, upload-time = "2024-09-27T19:47:07.14Z" },
]

[[package]]
name = "jeepney"
version = "0.9.0"
source = { registry = "https://pypi.org/simple" }
sdist = { url = "https://files.pythonhosted.org/packages/7b/6f/357efd7602486741aa73ffc0617fb310a29b588ed0fd69c2399acbb85b0c/jeepney-0.9.0.tar.gz", hash = "sha256:cf0e9e845622b81e4a28df94c40345400256ec608d0e55bb8a3feaa9163f5732", size = 106758, upload-time = "2025-02-27T18:51:01.684Z" }
wheels = [
    { url = "https://files.pythonhosted.org/packages/b2/a3/e137168c9c44d18eff0376253da9f1e9234d0239e0ee230d2fee6cea8e55/jeepney-0.9.0-py3-none-any.whl", hash = "sha256:97e5714520c16fc0a45695e5365a2e11b81ea79bba796e26f9f1d178cb182683", size = 49010, upload-time = "2025-02-27T18:51:00.104Z" },
]

[[package]]
name = "jinja2"
version = "3.1.6"
source = { registry = "https://pypi.org/simple" }
dependencies = [
    { name = "markupsafe" },
]
sdist = { url = "https://files.pythonhosted.org/packages/df/bf/f7da0350254c0ed7c72f3e33cef02e048281fec7ecec5f032d4aac52226b/jinja2-3.1.6.tar.gz", hash = "sha256:0137fb05990d35f1275a587e9aee6d56da821fc83491a0fb838183be43f66d6d", size = 245115, upload-time = "2025-03-05T20:05:02.478Z" }
wheels = [
    { url = "https://files.pythonhosted.org/packages/62/a1/3d680cbfd5f4b8f15abc1d571870c5fc3e594bb582bc3b64ea099db13e56/jinja2-3.1.6-py3-none-any.whl", hash = "sha256:85ece4451f492d0c13c5dd7c13a64681a86afae63a5f347908daf103ce6d2f67", size = 134899, upload-time = "2025-03-05T20:05:00.369Z" },
]

[[package]]
name = "jmespath"
version = "1.0.1"
source = { registry = "https://pypi.org/simple" }
sdist = { url = "https://files.pythonhosted.org/packages/00/2a/e867e8531cf3e36b41201936b7fa7ba7b5702dbef42922193f05c8976cd6/jmespath-1.0.1.tar.gz", hash = "sha256:90261b206d6defd58fdd5e85f478bf633a2901798906be2ad389150c5c60edbe", size = 25843, upload-time = "2022-06-17T18:00:12.224Z" }
wheels = [
    { url = "https://files.pythonhosted.org/packages/31/b4/b9b800c45527aadd64d5b442f9b932b00648617eb5d63d2c7a6587b7cafc/jmespath-1.0.1-py3-none-any.whl", hash = "sha256:02e2e4cc71b5bcab88332eebf907519190dd9e6e82107fa7f83b1003a6252980", size = 20256, upload-time = "2022-06-17T18:00:10.251Z" },
]

[[package]]
name = "jsonschema"
version = "4.23.0"
source = { registry = "https://pypi.org/simple" }
dependencies = [
    { name = "attrs" },
    { name = "jsonschema-specifications" },
    { name = "referencing" },
    { name = "rpds-py" },
]
sdist = { url = "https://files.pythonhosted.org/packages/38/2e/03362ee4034a4c917f697890ccd4aec0800ccf9ded7f511971c75451deec/jsonschema-4.23.0.tar.gz", hash = "sha256:d71497fef26351a33265337fa77ffeb82423f3ea21283cd9467bb03999266bc4", size = 325778, upload-time = "2024-07-08T18:40:05.546Z" }
wheels = [
    { url = "https://files.pythonhosted.org/packages/69/4a/4f9dbeb84e8850557c02365a0eee0649abe5eb1d84af92a25731c6c0f922/jsonschema-4.23.0-py3-none-any.whl", hash = "sha256:fbadb6f8b144a8f8cf9f0b89ba94501d143e50411a1278633f56a7acf7fd5566", size = 88462, upload-time = "2024-07-08T18:40:00.165Z" },
]

[[package]]
name = "jsonschema-specifications"
version = "2025.4.1"
source = { registry = "https://pypi.org/simple" }
dependencies = [
    { name = "referencing" },
]
sdist = { url = "https://files.pythonhosted.org/packages/bf/ce/46fbd9c8119cfc3581ee5643ea49464d168028cfb5caff5fc0596d0cf914/jsonschema_specifications-2025.4.1.tar.gz", hash = "sha256:630159c9f4dbea161a6a2205c3011cc4f18ff381b189fff48bb39b9bf26ae608", size = 15513, upload-time = "2025-04-23T12:34:07.418Z" }
wheels = [
    { url = "https://files.pythonhosted.org/packages/01/0e/b27cdbaccf30b890c40ed1da9fd4a3593a5cf94dae54fb34f8a4b74fcd3f/jsonschema_specifications-2025.4.1-py3-none-any.whl", hash = "sha256:4653bffbd6584f7de83a67e0d620ef16900b390ddc7939d56684d6c81e33f1af", size = 18437, upload-time = "2025-04-23T12:34:05.422Z" },
]

[[package]]
name = "keyring"
version = "25.6.0"
source = { registry = "https://pypi.org/simple" }
dependencies = [
    { name = "importlib-metadata", marker = "python_full_version < '3.12'" },
    { name = "jaraco-classes" },
    { name = "jaraco-context" },
    { name = "jaraco-functools" },
    { name = "jeepney", marker = "sys_platform == 'linux'" },
    { name = "pywin32-ctypes", marker = "sys_platform == 'win32'" },
    { name = "secretstorage", marker = "sys_platform == 'linux'" },
]
sdist = { url = "https://files.pythonhosted.org/packages/70/09/d904a6e96f76ff214be59e7aa6ef7190008f52a0ab6689760a98de0bf37d/keyring-25.6.0.tar.gz", hash = "sha256:0b39998aa941431eb3d9b0d4b2460bc773b9df6fed7621c2dfb291a7e0187a66", size = 62750, upload-time = "2024-12-25T15:26:45.782Z" }
wheels = [
    { url = "https://files.pythonhosted.org/packages/d3/32/da7f44bcb1105d3e88a0b74ebdca50c59121d2ddf71c9e34ba47df7f3a56/keyring-25.6.0-py3-none-any.whl", hash = "sha256:552a3f7af126ece7ed5c89753650eec89c7eaae8617d0aa4d9ad2b75111266bd", size = 39085, upload-time = "2024-12-25T15:26:44.377Z" },
]

[[package]]
name = "markdown-it-py"
version = "3.0.0"
source = { registry = "https://pypi.org/simple" }
dependencies = [
    { name = "mdurl" },
]
sdist = { url = "https://files.pythonhosted.org/packages/38/71/3b932df36c1a044d397a1f92d1cf91ee0a503d91e470cbd670aa66b07ed0/markdown-it-py-3.0.0.tar.gz", hash = "sha256:e3f60a94fa066dc52ec76661e37c851cb232d92f9886b15cb560aaada2df8feb", size = 74596, upload-time = "2023-06-03T06:41:14.443Z" }
wheels = [
    { url = "https://files.pythonhosted.org/packages/42/d7/1ec15b46af6af88f19b8e5ffea08fa375d433c998b8a7639e76935c14f1f/markdown_it_py-3.0.0-py3-none-any.whl", hash = "sha256:355216845c60bd96232cd8d8c40e8f9765cc86f46880e43a8fd22dc1a1a8cab1", size = 87528, upload-time = "2023-06-03T06:41:11.019Z" },
]

[[package]]
name = "markupsafe"
version = "3.0.2"
source = { registry = "https://pypi.org/simple" }
sdist = { url = "https://files.pythonhosted.org/packages/b2/97/5d42485e71dfc078108a86d6de8fa46db44a1a9295e89c5d6d4a06e23a62/markupsafe-3.0.2.tar.gz", hash = "sha256:ee55d3edf80167e48ea11a923c7386f4669df67d7994554387f84e7d8b0a2bf0", size = 20537, upload-time = "2024-10-18T15:21:54.129Z" }
wheels = [
    { url = "https://files.pythonhosted.org/packages/04/90/d08277ce111dd22f77149fd1a5d4653eeb3b3eaacbdfcbae5afb2600eebd/MarkupSafe-3.0.2-cp310-cp310-macosx_10_9_universal2.whl", hash = "sha256:7e94c425039cde14257288fd61dcfb01963e658efbc0ff54f5306b06054700f8", size = 14357, upload-time = "2024-10-18T15:20:51.44Z" },
    { url = "https://files.pythonhosted.org/packages/04/e1/6e2194baeae0bca1fae6629dc0cbbb968d4d941469cbab11a3872edff374/MarkupSafe-3.0.2-cp310-cp310-macosx_11_0_arm64.whl", hash = "sha256:9e2d922824181480953426608b81967de705c3cef4d1af983af849d7bd619158", size = 12393, upload-time = "2024-10-18T15:20:52.426Z" },
    { url = "https://files.pythonhosted.org/packages/1d/69/35fa85a8ece0a437493dc61ce0bb6d459dcba482c34197e3efc829aa357f/MarkupSafe-3.0.2-cp310-cp310-manylinux_2_17_aarch64.manylinux2014_aarch64.whl", hash = "sha256:38a9ef736c01fccdd6600705b09dc574584b89bea478200c5fbf112a6b0d5579", size = 21732, upload-time = "2024-10-18T15:20:53.578Z" },
    { url = "https://files.pythonhosted.org/packages/22/35/137da042dfb4720b638d2937c38a9c2df83fe32d20e8c8f3185dbfef05f7/MarkupSafe-3.0.2-cp310-cp310-manylinux_2_17_x86_64.manylinux2014_x86_64.whl", hash = "sha256:bbcb445fa71794da8f178f0f6d66789a28d7319071af7a496d4d507ed566270d", size = 20866, upload-time = "2024-10-18T15:20:55.06Z" },
    { url = "https://files.pythonhosted.org/packages/29/28/6d029a903727a1b62edb51863232152fd335d602def598dade38996887f0/MarkupSafe-3.0.2-cp310-cp310-manylinux_2_5_i686.manylinux1_i686.manylinux_2_17_i686.manylinux2014_i686.whl", hash = "sha256:57cb5a3cf367aeb1d316576250f65edec5bb3be939e9247ae594b4bcbc317dfb", size = 20964, upload-time = "2024-10-18T15:20:55.906Z" },
    { url = "https://files.pythonhosted.org/packages/cc/cd/07438f95f83e8bc028279909d9c9bd39e24149b0d60053a97b2bc4f8aa51/MarkupSafe-3.0.2-cp310-cp310-musllinux_1_2_aarch64.whl", hash = "sha256:3809ede931876f5b2ec92eef964286840ed3540dadf803dd570c3b7e13141a3b", size = 21977, upload-time = "2024-10-18T15:20:57.189Z" },
    { url = "https://files.pythonhosted.org/packages/29/01/84b57395b4cc062f9c4c55ce0df7d3108ca32397299d9df00fedd9117d3d/MarkupSafe-3.0.2-cp310-cp310-musllinux_1_2_i686.whl", hash = "sha256:e07c3764494e3776c602c1e78e298937c3315ccc9043ead7e685b7f2b8d47b3c", size = 21366, upload-time = "2024-10-18T15:20:58.235Z" },
    { url = "https://files.pythonhosted.org/packages/bd/6e/61ebf08d8940553afff20d1fb1ba7294b6f8d279df9fd0c0db911b4bbcfd/MarkupSafe-3.0.2-cp310-cp310-musllinux_1_2_x86_64.whl", hash = "sha256:b424c77b206d63d500bcb69fa55ed8d0e6a3774056bdc4839fc9298a7edca171", size = 21091, upload-time = "2024-10-18T15:20:59.235Z" },
    { url = "https://files.pythonhosted.org/packages/11/23/ffbf53694e8c94ebd1e7e491de185124277964344733c45481f32ede2499/MarkupSafe-3.0.2-cp310-cp310-win32.whl", hash = "sha256:fcabf5ff6eea076f859677f5f0b6b5c1a51e70a376b0579e0eadef8db48c6b50", size = 15065, upload-time = "2024-10-18T15:21:00.307Z" },
    { url = "https://files.pythonhosted.org/packages/44/06/e7175d06dd6e9172d4a69a72592cb3f7a996a9c396eee29082826449bbc3/MarkupSafe-3.0.2-cp310-cp310-win_amd64.whl", hash = "sha256:6af100e168aa82a50e186c82875a5893c5597a0c1ccdb0d8b40240b1f28b969a", size = 15514, upload-time = "2024-10-18T15:21:01.122Z" },
    { url = "https://files.pythonhosted.org/packages/6b/28/bbf83e3f76936960b850435576dd5e67034e200469571be53f69174a2dfd/MarkupSafe-3.0.2-cp311-cp311-macosx_10_9_universal2.whl", hash = "sha256:9025b4018f3a1314059769c7bf15441064b2207cb3f065e6ea1e7359cb46db9d", size = 14353, upload-time = "2024-10-18T15:21:02.187Z" },
    { url = "https://files.pythonhosted.org/packages/6c/30/316d194b093cde57d448a4c3209f22e3046c5bb2fb0820b118292b334be7/MarkupSafe-3.0.2-cp311-cp311-macosx_11_0_arm64.whl", hash = "sha256:93335ca3812df2f366e80509ae119189886b0f3c2b81325d39efdb84a1e2ae93", size = 12392, upload-time = "2024-10-18T15:21:02.941Z" },
    { url = "https://files.pythonhosted.org/packages/f2/96/9cdafba8445d3a53cae530aaf83c38ec64c4d5427d975c974084af5bc5d2/MarkupSafe-3.0.2-cp311-cp311-manylinux_2_17_aarch64.manylinux2014_aarch64.whl", hash = "sha256:2cb8438c3cbb25e220c2ab33bb226559e7afb3baec11c4f218ffa7308603c832", size = 23984, upload-time = "2024-10-18T15:21:03.953Z" },
    { url = "https://files.pythonhosted.org/packages/f1/a4/aefb044a2cd8d7334c8a47d3fb2c9f328ac48cb349468cc31c20b539305f/MarkupSafe-3.0.2-cp311-cp311-manylinux_2_17_x86_64.manylinux2014_x86_64.whl", hash = "sha256:a123e330ef0853c6e822384873bef7507557d8e4a082961e1defa947aa59ba84", size = 23120, upload-time = "2024-10-18T15:21:06.495Z" },
    { url = "https://files.pythonhosted.org/packages/8d/21/5e4851379f88f3fad1de30361db501300d4f07bcad047d3cb0449fc51f8c/MarkupSafe-3.0.2-cp311-cp311-manylinux_2_5_i686.manylinux1_i686.manylinux_2_17_i686.manylinux2014_i686.whl", hash = "sha256:1e084f686b92e5b83186b07e8a17fc09e38fff551f3602b249881fec658d3eca", size = 23032, upload-time = "2024-10-18T15:21:07.295Z" },
    { url = "https://files.pythonhosted.org/packages/00/7b/e92c64e079b2d0d7ddf69899c98842f3f9a60a1ae72657c89ce2655c999d/MarkupSafe-3.0.2-cp311-cp311-musllinux_1_2_aarch64.whl", hash = "sha256:d8213e09c917a951de9d09ecee036d5c7d36cb6cb7dbaece4c71a60d79fb9798", size = 24057, upload-time = "2024-10-18T15:21:08.073Z" },
    { url = "https://files.pythonhosted.org/packages/f9/ac/46f960ca323037caa0a10662ef97d0a4728e890334fc156b9f9e52bcc4ca/MarkupSafe-3.0.2-cp311-cp311-musllinux_1_2_i686.whl", hash = "sha256:5b02fb34468b6aaa40dfc198d813a641e3a63b98c2b05a16b9f80b7ec314185e", size = 23359, upload-time = "2024-10-18T15:21:09.318Z" },
    { url = "https://files.pythonhosted.org/packages/69/84/83439e16197337b8b14b6a5b9c2105fff81d42c2a7c5b58ac7b62ee2c3b1/MarkupSafe-3.0.2-cp311-cp311-musllinux_1_2_x86_64.whl", hash = "sha256:0bff5e0ae4ef2e1ae4fdf2dfd5b76c75e5c2fa4132d05fc1b0dabcd20c7e28c4", size = 23306, upload-time = "2024-10-18T15:21:10.185Z" },
    { url = "https://files.pythonhosted.org/packages/9a/34/a15aa69f01e2181ed8d2b685c0d2f6655d5cca2c4db0ddea775e631918cd/MarkupSafe-3.0.2-cp311-cp311-win32.whl", hash = "sha256:6c89876f41da747c8d3677a2b540fb32ef5715f97b66eeb0c6b66f5e3ef6f59d", size = 15094, upload-time = "2024-10-18T15:21:11.005Z" },
    { url = "https://files.pythonhosted.org/packages/da/b8/3a3bd761922d416f3dc5d00bfbed11f66b1ab89a0c2b6e887240a30b0f6b/MarkupSafe-3.0.2-cp311-cp311-win_amd64.whl", hash = "sha256:70a87b411535ccad5ef2f1df5136506a10775d267e197e4cf531ced10537bd6b", size = 15521, upload-time = "2024-10-18T15:21:12.911Z" },
    { url = "https://files.pythonhosted.org/packages/22/09/d1f21434c97fc42f09d290cbb6350d44eb12f09cc62c9476effdb33a18aa/MarkupSafe-3.0.2-cp312-cp312-macosx_10_13_universal2.whl", hash = "sha256:9778bd8ab0a994ebf6f84c2b949e65736d5575320a17ae8984a77fab08db94cf", size = 14274, upload-time = "2024-10-18T15:21:13.777Z" },
    { url = "https://files.pythonhosted.org/packages/6b/b0/18f76bba336fa5aecf79d45dcd6c806c280ec44538b3c13671d49099fdd0/MarkupSafe-3.0.2-cp312-cp312-macosx_11_0_arm64.whl", hash = "sha256:846ade7b71e3536c4e56b386c2a47adf5741d2d8b94ec9dc3e92e5e1ee1e2225", size = 12348, upload-time = "2024-10-18T15:21:14.822Z" },
    { url = "https://files.pythonhosted.org/packages/e0/25/dd5c0f6ac1311e9b40f4af06c78efde0f3b5cbf02502f8ef9501294c425b/MarkupSafe-3.0.2-cp312-cp312-manylinux_2_17_aarch64.manylinux2014_aarch64.whl", hash = "sha256:1c99d261bd2d5f6b59325c92c73df481e05e57f19837bdca8413b9eac4bd8028", size = 24149, upload-time = "2024-10-18T15:21:15.642Z" },
    { url = "https://files.pythonhosted.org/packages/f3/f0/89e7aadfb3749d0f52234a0c8c7867877876e0a20b60e2188e9850794c17/MarkupSafe-3.0.2-cp312-cp312-manylinux_2_17_x86_64.manylinux2014_x86_64.whl", hash = "sha256:e17c96c14e19278594aa4841ec148115f9c7615a47382ecb6b82bd8fea3ab0c8", size = 23118, upload-time = "2024-10-18T15:21:17.133Z" },
    { url = "https://files.pythonhosted.org/packages/d5/da/f2eeb64c723f5e3777bc081da884b414671982008c47dcc1873d81f625b6/MarkupSafe-3.0.2-cp312-cp312-manylinux_2_5_i686.manylinux1_i686.manylinux_2_17_i686.manylinux2014_i686.whl", hash = "sha256:88416bd1e65dcea10bc7569faacb2c20ce071dd1f87539ca2ab364bf6231393c", size = 22993, upload-time = "2024-10-18T15:21:18.064Z" },
    { url = "https://files.pythonhosted.org/packages/da/0e/1f32af846df486dce7c227fe0f2398dc7e2e51d4a370508281f3c1c5cddc/MarkupSafe-3.0.2-cp312-cp312-musllinux_1_2_aarch64.whl", hash = "sha256:2181e67807fc2fa785d0592dc2d6206c019b9502410671cc905d132a92866557", size = 24178, upload-time = "2024-10-18T15:21:18.859Z" },
    { url = "https://files.pythonhosted.org/packages/c4/f6/bb3ca0532de8086cbff5f06d137064c8410d10779c4c127e0e47d17c0b71/MarkupSafe-3.0.2-cp312-cp312-musllinux_1_2_i686.whl", hash = "sha256:52305740fe773d09cffb16f8ed0427942901f00adedac82ec8b67752f58a1b22", size = 23319, upload-time = "2024-10-18T15:21:19.671Z" },
    { url = "https://files.pythonhosted.org/packages/a2/82/8be4c96ffee03c5b4a034e60a31294daf481e12c7c43ab8e34a1453ee48b/MarkupSafe-3.0.2-cp312-cp312-musllinux_1_2_x86_64.whl", hash = "sha256:ad10d3ded218f1039f11a75f8091880239651b52e9bb592ca27de44eed242a48", size = 23352, upload-time = "2024-10-18T15:21:20.971Z" },
    { url = "https://files.pythonhosted.org/packages/51/ae/97827349d3fcffee7e184bdf7f41cd6b88d9919c80f0263ba7acd1bbcb18/MarkupSafe-3.0.2-cp312-cp312-win32.whl", hash = "sha256:0f4ca02bea9a23221c0182836703cbf8930c5e9454bacce27e767509fa286a30", size = 15097, upload-time = "2024-10-18T15:21:22.646Z" },
    { url = "https://files.pythonhosted.org/packages/c1/80/a61f99dc3a936413c3ee4e1eecac96c0da5ed07ad56fd975f1a9da5bc630/MarkupSafe-3.0.2-cp312-cp312-win_amd64.whl", hash = "sha256:8e06879fc22a25ca47312fbe7c8264eb0b662f6db27cb2d3bbbc74b1df4b9b87", size = 15601, upload-time = "2024-10-18T15:21:23.499Z" },
    { url = "https://files.pythonhosted.org/packages/83/0e/67eb10a7ecc77a0c2bbe2b0235765b98d164d81600746914bebada795e97/MarkupSafe-3.0.2-cp313-cp313-macosx_10_13_universal2.whl", hash = "sha256:ba9527cdd4c926ed0760bc301f6728ef34d841f405abf9d4f959c478421e4efd", size = 14274, upload-time = "2024-10-18T15:21:24.577Z" },
    { url = "https://files.pythonhosted.org/packages/2b/6d/9409f3684d3335375d04e5f05744dfe7e9f120062c9857df4ab490a1031a/MarkupSafe-3.0.2-cp313-cp313-macosx_11_0_arm64.whl", hash = "sha256:f8b3d067f2e40fe93e1ccdd6b2e1d16c43140e76f02fb1319a05cf2b79d99430", size = 12352, upload-time = "2024-10-18T15:21:25.382Z" },
    { url = "https://files.pythonhosted.org/packages/d2/f5/6eadfcd3885ea85fe2a7c128315cc1bb7241e1987443d78c8fe712d03091/MarkupSafe-3.0.2-cp313-cp313-manylinux_2_17_aarch64.manylinux2014_aarch64.whl", hash = "sha256:569511d3b58c8791ab4c2e1285575265991e6d8f8700c7be0e88f86cb0672094", size = 24122, upload-time = "2024-10-18T15:21:26.199Z" },
    { url = "https://files.pythonhosted.org/packages/0c/91/96cf928db8236f1bfab6ce15ad070dfdd02ed88261c2afafd4b43575e9e9/MarkupSafe-3.0.2-cp313-cp313-manylinux_2_17_x86_64.manylinux2014_x86_64.whl", hash = "sha256:15ab75ef81add55874e7ab7055e9c397312385bd9ced94920f2802310c930396", size = 23085, upload-time = "2024-10-18T15:21:27.029Z" },
    { url = "https://files.pythonhosted.org/packages/c2/cf/c9d56af24d56ea04daae7ac0940232d31d5a8354f2b457c6d856b2057d69/MarkupSafe-3.0.2-cp313-cp313-manylinux_2_5_i686.manylinux1_i686.manylinux_2_17_i686.manylinux2014_i686.whl", hash = "sha256:f3818cb119498c0678015754eba762e0d61e5b52d34c8b13d770f0719f7b1d79", size = 22978, upload-time = "2024-10-18T15:21:27.846Z" },
    { url = "https://files.pythonhosted.org/packages/2a/9f/8619835cd6a711d6272d62abb78c033bda638fdc54c4e7f4272cf1c0962b/MarkupSafe-3.0.2-cp313-cp313-musllinux_1_2_aarch64.whl", hash = "sha256:cdb82a876c47801bb54a690c5ae105a46b392ac6099881cdfb9f6e95e4014c6a", size = 24208, upload-time = "2024-10-18T15:21:28.744Z" },
    { url = "https://files.pythonhosted.org/packages/f9/bf/176950a1792b2cd2102b8ffeb5133e1ed984547b75db47c25a67d3359f77/MarkupSafe-3.0.2-cp313-cp313-musllinux_1_2_i686.whl", hash = "sha256:cabc348d87e913db6ab4aa100f01b08f481097838bdddf7c7a84b7575b7309ca", size = 23357, upload-time = "2024-10-18T15:21:29.545Z" },
    { url = "https://files.pythonhosted.org/packages/ce/4f/9a02c1d335caabe5c4efb90e1b6e8ee944aa245c1aaaab8e8a618987d816/MarkupSafe-3.0.2-cp313-cp313-musllinux_1_2_x86_64.whl", hash = "sha256:444dcda765c8a838eaae23112db52f1efaf750daddb2d9ca300bcae1039adc5c", size = 23344, upload-time = "2024-10-18T15:21:30.366Z" },
    { url = "https://files.pythonhosted.org/packages/ee/55/c271b57db36f748f0e04a759ace9f8f759ccf22b4960c270c78a394f58be/MarkupSafe-3.0.2-cp313-cp313-win32.whl", hash = "sha256:bcf3e58998965654fdaff38e58584d8937aa3096ab5354d493c77d1fdd66d7a1", size = 15101, upload-time = "2024-10-18T15:21:31.207Z" },
    { url = "https://files.pythonhosted.org/packages/29/88/07df22d2dd4df40aba9f3e402e6dc1b8ee86297dddbad4872bd5e7b0094f/MarkupSafe-3.0.2-cp313-cp313-win_amd64.whl", hash = "sha256:e6a2a455bd412959b57a172ce6328d2dd1f01cb2135efda2e4576e8a23fa3b0f", size = 15603, upload-time = "2024-10-18T15:21:32.032Z" },
    { url = "https://files.pythonhosted.org/packages/62/6a/8b89d24db2d32d433dffcd6a8779159da109842434f1dd2f6e71f32f738c/MarkupSafe-3.0.2-cp313-cp313t-macosx_10_13_universal2.whl", hash = "sha256:b5a6b3ada725cea8a5e634536b1b01c30bcdcd7f9c6fff4151548d5bf6b3a36c", size = 14510, upload-time = "2024-10-18T15:21:33.625Z" },
    { url = "https://files.pythonhosted.org/packages/7a/06/a10f955f70a2e5a9bf78d11a161029d278eeacbd35ef806c3fd17b13060d/MarkupSafe-3.0.2-cp313-cp313t-macosx_11_0_arm64.whl", hash = "sha256:a904af0a6162c73e3edcb969eeeb53a63ceeb5d8cf642fade7d39e7963a22ddb", size = 12486, upload-time = "2024-10-18T15:21:34.611Z" },
    { url = "https://files.pythonhosted.org/packages/34/cf/65d4a571869a1a9078198ca28f39fba5fbb910f952f9dbc5220afff9f5e6/MarkupSafe-3.0.2-cp313-cp313t-manylinux_2_17_aarch64.manylinux2014_aarch64.whl", hash = "sha256:4aa4e5faecf353ed117801a068ebab7b7e09ffb6e1d5e412dc852e0da018126c", size = 25480, upload-time = "2024-10-18T15:21:35.398Z" },
    { url = "https://files.pythonhosted.org/packages/0c/e3/90e9651924c430b885468b56b3d597cabf6d72be4b24a0acd1fa0e12af67/MarkupSafe-3.0.2-cp313-cp313t-manylinux_2_17_x86_64.manylinux2014_x86_64.whl", hash = "sha256:c0ef13eaeee5b615fb07c9a7dadb38eac06a0608b41570d8ade51c56539e509d", size = 23914, upload-time = "2024-10-18T15:21:36.231Z" },
    { url = "https://files.pythonhosted.org/packages/66/8c/6c7cf61f95d63bb866db39085150df1f2a5bd3335298f14a66b48e92659c/MarkupSafe-3.0.2-cp313-cp313t-manylinux_2_5_i686.manylinux1_i686.manylinux_2_17_i686.manylinux2014_i686.whl", hash = "sha256:d16a81a06776313e817c951135cf7340a3e91e8c1ff2fac444cfd75fffa04afe", size = 23796, upload-time = "2024-10-18T15:21:37.073Z" },
    { url = "https://files.pythonhosted.org/packages/bb/35/cbe9238ec3f47ac9a7c8b3df7a808e7cb50fe149dc7039f5f454b3fba218/MarkupSafe-3.0.2-cp313-cp313t-musllinux_1_2_aarch64.whl", hash = "sha256:6381026f158fdb7c72a168278597a5e3a5222e83ea18f543112b2662a9b699c5", size = 25473, upload-time = "2024-10-18T15:21:37.932Z" },
    { url = "https://files.pythonhosted.org/packages/e6/32/7621a4382488aa283cc05e8984a9c219abad3bca087be9ec77e89939ded9/MarkupSafe-3.0.2-cp313-cp313t-musllinux_1_2_i686.whl", hash = "sha256:3d79d162e7be8f996986c064d1c7c817f6df3a77fe3d6859f6f9e7be4b8c213a", size = 24114, upload-time = "2024-10-18T15:21:39.799Z" },
    { url = "https://files.pythonhosted.org/packages/0d/80/0985960e4b89922cb5a0bac0ed39c5b96cbc1a536a99f30e8c220a996ed9/MarkupSafe-3.0.2-cp313-cp313t-musllinux_1_2_x86_64.whl", hash = "sha256:131a3c7689c85f5ad20f9f6fb1b866f402c445b220c19fe4308c0b147ccd2ad9", size = 24098, upload-time = "2024-10-18T15:21:40.813Z" },
    { url = "https://files.pythonhosted.org/packages/82/78/fedb03c7d5380df2427038ec8d973587e90561b2d90cd472ce9254cf348b/MarkupSafe-3.0.2-cp313-cp313t-win32.whl", hash = "sha256:ba8062ed2cf21c07a9e295d5b8a2a5ce678b913b45fdf68c32d95d6c1291e0b6", size = 15208, upload-time = "2024-10-18T15:21:41.814Z" },
    { url = "https://files.pythonhosted.org/packages/4f/65/6079a46068dfceaeabb5dcad6d674f5f5c61a6fa5673746f42a9f4c233b3/MarkupSafe-3.0.2-cp313-cp313t-win_amd64.whl", hash = "sha256:e444a31f8db13eb18ada366ab3cf45fd4b31e4db1236a4448f68778c1d1a5a2f", size = 15739, upload-time = "2024-10-18T15:21:42.784Z" },
    { url = "https://files.pythonhosted.org/packages/a7/ea/9b1530c3fdeeca613faeb0fb5cbcf2389d816072fab72a71b45749ef6062/MarkupSafe-3.0.2-cp39-cp39-macosx_10_9_universal2.whl", hash = "sha256:eaa0a10b7f72326f1372a713e73c3f739b524b3af41feb43e4921cb529f5929a", size = 14344, upload-time = "2024-10-18T15:21:43.721Z" },
    { url = "https://files.pythonhosted.org/packages/4b/c2/fbdbfe48848e7112ab05e627e718e854d20192b674952d9042ebd8c9e5de/MarkupSafe-3.0.2-cp39-cp39-macosx_11_0_arm64.whl", hash = "sha256:48032821bbdf20f5799ff537c7ac3d1fba0ba032cfc06194faffa8cda8b560ff", size = 12389, upload-time = "2024-10-18T15:21:44.666Z" },
    { url = "https://files.pythonhosted.org/packages/f0/25/7a7c6e4dbd4f867d95d94ca15449e91e52856f6ed1905d58ef1de5e211d0/MarkupSafe-3.0.2-cp39-cp39-manylinux_2_17_aarch64.manylinux2014_aarch64.whl", hash = "sha256:1a9d3f5f0901fdec14d8d2f66ef7d035f2157240a433441719ac9a3fba440b13", size = 21607, upload-time = "2024-10-18T15:21:45.452Z" },
    { url = "https://files.pythonhosted.org/packages/53/8f/f339c98a178f3c1e545622206b40986a4c3307fe39f70ccd3d9df9a9e425/MarkupSafe-3.0.2-cp39-cp39-manylinux_2_17_x86_64.manylinux2014_x86_64.whl", hash = "sha256:88b49a3b9ff31e19998750c38e030fc7bb937398b1f78cfa599aaef92d693144", size = 20728, upload-time = "2024-10-18T15:21:46.295Z" },
    { url = "https://files.pythonhosted.org/packages/1a/03/8496a1a78308456dbd50b23a385c69b41f2e9661c67ea1329849a598a8f9/MarkupSafe-3.0.2-cp39-cp39-manylinux_2_5_i686.manylinux1_i686.manylinux_2_17_i686.manylinux2014_i686.whl", hash = "sha256:cfad01eed2c2e0c01fd0ecd2ef42c492f7f93902e39a42fc9ee1692961443a29", size = 20826, upload-time = "2024-10-18T15:21:47.134Z" },
    { url = "https://files.pythonhosted.org/packages/e6/cf/0a490a4bd363048c3022f2f475c8c05582179bb179defcee4766fb3dcc18/MarkupSafe-3.0.2-cp39-cp39-musllinux_1_2_aarch64.whl", hash = "sha256:1225beacc926f536dc82e45f8a4d68502949dc67eea90eab715dea3a21c1b5f0", size = 21843, upload-time = "2024-10-18T15:21:48.334Z" },
    { url = "https://files.pythonhosted.org/packages/19/a3/34187a78613920dfd3cdf68ef6ce5e99c4f3417f035694074beb8848cd77/MarkupSafe-3.0.2-cp39-cp39-musllinux_1_2_i686.whl", hash = "sha256:3169b1eefae027567d1ce6ee7cae382c57fe26e82775f460f0b2778beaad66c0", size = 21219, upload-time = "2024-10-18T15:21:49.587Z" },
    { url = "https://files.pythonhosted.org/packages/17/d8/5811082f85bb88410ad7e452263af048d685669bbbfb7b595e8689152498/MarkupSafe-3.0.2-cp39-cp39-musllinux_1_2_x86_64.whl", hash = "sha256:eb7972a85c54febfb25b5c4b4f3af4dcc731994c7da0d8a0b4a6eb0640e1d178", size = 20946, upload-time = "2024-10-18T15:21:50.441Z" },
    { url = "https://files.pythonhosted.org/packages/7c/31/bd635fb5989440d9365c5e3c47556cfea121c7803f5034ac843e8f37c2f2/MarkupSafe-3.0.2-cp39-cp39-win32.whl", hash = "sha256:8c4e8c3ce11e1f92f6536ff07154f9d49677ebaaafc32db9db4620bc11ed480f", size = 15063, upload-time = "2024-10-18T15:21:51.385Z" },
    { url = "https://files.pythonhosted.org/packages/b3/73/085399401383ce949f727afec55ec3abd76648d04b9f22e1c0e99cb4bec3/MarkupSafe-3.0.2-cp39-cp39-win_amd64.whl", hash = "sha256:6e296a513ca3d94054c2c881cc913116e90fd030ad1c656b3869762b754f5f8a", size = 15506, upload-time = "2024-10-18T15:21:52.974Z" },
]

[[package]]
name = "mdurl"
version = "0.1.2"
source = { registry = "https://pypi.org/simple" }
sdist = { url = "https://files.pythonhosted.org/packages/d6/54/cfe61301667036ec958cb99bd3efefba235e65cdeb9c84d24a8293ba1d90/mdurl-0.1.2.tar.gz", hash = "sha256:bb413d29f5eea38f31dd4754dd7377d4465116fb207585f97bf925588687c1ba", size = 8729, upload-time = "2022-08-14T12:40:10.846Z" }
wheels = [
    { url = "https://files.pythonhosted.org/packages/b3/38/89ba8ad64ae25be8de66a6d463314cf1eb366222074cfda9ee839c56a4b4/mdurl-0.1.2-py3-none-any.whl", hash = "sha256:84008a41e51615a49fc9966191ff91509e3c40b939176e643fd50a5c2196b8f8", size = 9979, upload-time = "2022-08-14T12:40:09.779Z" },
]

[[package]]
name = "more-itertools"
version = "10.7.0"
source = { registry = "https://pypi.org/simple" }
sdist = { url = "https://files.pythonhosted.org/packages/ce/a0/834b0cebabbfc7e311f30b46c8188790a37f89fc8d756660346fe5abfd09/more_itertools-10.7.0.tar.gz", hash = "sha256:9fddd5403be01a94b204faadcff459ec3568cf110265d3c54323e1e866ad29d3", size = 127671, upload-time = "2025-04-22T14:17:41.838Z" }
wheels = [
    { url = "https://files.pythonhosted.org/packages/2b/9f/7ba6f94fc1e9ac3d2b853fdff3035fb2fa5afbed898c4a72b8a020610594/more_itertools-10.7.0-py3-none-any.whl", hash = "sha256:d43980384673cb07d2f7d2d918c616b30c659c089ee23953f601d6609c67510e", size = 65278, upload-time = "2025-04-22T14:17:40.49Z" },
]

[[package]]
name = "mypy"
version = "1.15.0"
source = { registry = "https://pypi.org/simple" }
dependencies = [
    { name = "mypy-extensions" },
    { name = "tomli", marker = "python_full_version < '3.11'" },
    { name = "typing-extensions" },
]
sdist = { url = "https://files.pythonhosted.org/packages/ce/43/d5e49a86afa64bd3839ea0d5b9c7103487007d728e1293f52525d6d5486a/mypy-1.15.0.tar.gz", hash = "sha256:404534629d51d3efea5c800ee7c42b72a6554d6c400e6a79eafe15d11341fd43", size = 3239717, upload-time = "2025-02-05T03:50:34.655Z" }
wheels = [
    { url = "https://files.pythonhosted.org/packages/68/f8/65a7ce8d0e09b6329ad0c8d40330d100ea343bd4dd04c4f8ae26462d0a17/mypy-1.15.0-cp310-cp310-macosx_10_9_x86_64.whl", hash = "sha256:979e4e1a006511dacf628e36fadfecbcc0160a8af6ca7dad2f5025529e082c13", size = 10738433, upload-time = "2025-02-05T03:49:29.145Z" },
    { url = "https://files.pythonhosted.org/packages/b4/95/9c0ecb8eacfe048583706249439ff52105b3f552ea9c4024166c03224270/mypy-1.15.0-cp310-cp310-macosx_11_0_arm64.whl", hash = "sha256:c4bb0e1bd29f7d34efcccd71cf733580191e9a264a2202b0239da95984c5b559", size = 9861472, upload-time = "2025-02-05T03:49:16.986Z" },
    { url = "https://files.pythonhosted.org/packages/84/09/9ec95e982e282e20c0d5407bc65031dfd0f0f8ecc66b69538296e06fcbee/mypy-1.15.0-cp310-cp310-manylinux_2_17_aarch64.manylinux2014_aarch64.manylinux_2_28_aarch64.whl", hash = "sha256:be68172e9fd9ad8fb876c6389f16d1c1b5f100ffa779f77b1fb2176fcc9ab95b", size = 11611424, upload-time = "2025-02-05T03:49:46.908Z" },
    { url = "https://files.pythonhosted.org/packages/78/13/f7d14e55865036a1e6a0a69580c240f43bc1f37407fe9235c0d4ef25ffb0/mypy-1.15.0-cp310-cp310-manylinux_2_17_x86_64.manylinux2014_x86_64.manylinux_2_28_x86_64.whl", hash = "sha256:c7be1e46525adfa0d97681432ee9fcd61a3964c2446795714699a998d193f1a3", size = 12365450, upload-time = "2025-02-05T03:50:05.89Z" },
    { url = "https://files.pythonhosted.org/packages/48/e1/301a73852d40c241e915ac6d7bcd7fedd47d519246db2d7b86b9d7e7a0cb/mypy-1.15.0-cp310-cp310-musllinux_1_2_x86_64.whl", hash = "sha256:2e2c2e6d3593f6451b18588848e66260ff62ccca522dd231cd4dd59b0160668b", size = 12551765, upload-time = "2025-02-05T03:49:33.56Z" },
    { url = "https://files.pythonhosted.org/packages/77/ba/c37bc323ae5fe7f3f15a28e06ab012cd0b7552886118943e90b15af31195/mypy-1.15.0-cp310-cp310-win_amd64.whl", hash = "sha256:6983aae8b2f653e098edb77f893f7b6aca69f6cffb19b2cc7443f23cce5f4828", size = 9274701, upload-time = "2025-02-05T03:49:38.981Z" },
    { url = "https://files.pythonhosted.org/packages/03/bc/f6339726c627bd7ca1ce0fa56c9ae2d0144604a319e0e339bdadafbbb599/mypy-1.15.0-cp311-cp311-macosx_10_9_x86_64.whl", hash = "sha256:2922d42e16d6de288022e5ca321cd0618b238cfc5570e0263e5ba0a77dbef56f", size = 10662338, upload-time = "2025-02-05T03:50:17.287Z" },
    { url = "https://files.pythonhosted.org/packages/e2/90/8dcf506ca1a09b0d17555cc00cd69aee402c203911410136cd716559efe7/mypy-1.15.0-cp311-cp311-macosx_11_0_arm64.whl", hash = "sha256:2ee2d57e01a7c35de00f4634ba1bbf015185b219e4dc5909e281016df43f5ee5", size = 9787540, upload-time = "2025-02-05T03:49:51.21Z" },
    { url = "https://files.pythonhosted.org/packages/05/05/a10f9479681e5da09ef2f9426f650d7b550d4bafbef683b69aad1ba87457/mypy-1.15.0-cp311-cp311-manylinux_2_17_aarch64.manylinux2014_aarch64.manylinux_2_28_aarch64.whl", hash = "sha256:973500e0774b85d9689715feeffcc980193086551110fd678ebe1f4342fb7c5e", size = 11538051, upload-time = "2025-02-05T03:50:20.885Z" },
    { url = "https://files.pythonhosted.org/packages/e9/9a/1f7d18b30edd57441a6411fcbc0c6869448d1a4bacbaee60656ac0fc29c8/mypy-1.15.0-cp311-cp311-manylinux_2_17_x86_64.manylinux2014_x86_64.manylinux_2_28_x86_64.whl", hash = "sha256:5a95fb17c13e29d2d5195869262f8125dfdb5c134dc8d9a9d0aecf7525b10c2c", size = 12286751, upload-time = "2025-02-05T03:49:42.408Z" },
    { url = "https://files.pythonhosted.org/packages/72/af/19ff499b6f1dafcaf56f9881f7a965ac2f474f69f6f618b5175b044299f5/mypy-1.15.0-cp311-cp311-musllinux_1_2_x86_64.whl", hash = "sha256:1905f494bfd7d85a23a88c5d97840888a7bd516545fc5aaedff0267e0bb54e2f", size = 12421783, upload-time = "2025-02-05T03:49:07.707Z" },
    { url = "https://files.pythonhosted.org/packages/96/39/11b57431a1f686c1aed54bf794870efe0f6aeca11aca281a0bd87a5ad42c/mypy-1.15.0-cp311-cp311-win_amd64.whl", hash = "sha256:c9817fa23833ff189db061e6d2eff49b2f3b6ed9856b4a0a73046e41932d744f", size = 9265618, upload-time = "2025-02-05T03:49:54.581Z" },
    { url = "https://files.pythonhosted.org/packages/98/3a/03c74331c5eb8bd025734e04c9840532226775c47a2c39b56a0c8d4f128d/mypy-1.15.0-cp312-cp312-macosx_10_13_x86_64.whl", hash = "sha256:aea39e0583d05124836ea645f412e88a5c7d0fd77a6d694b60d9b6b2d9f184fd", size = 10793981, upload-time = "2025-02-05T03:50:28.25Z" },
    { url = "https://files.pythonhosted.org/packages/f0/1a/41759b18f2cfd568848a37c89030aeb03534411eef981df621d8fad08a1d/mypy-1.15.0-cp312-cp312-macosx_11_0_arm64.whl", hash = "sha256:2f2147ab812b75e5b5499b01ade1f4a81489a147c01585cda36019102538615f", size = 9749175, upload-time = "2025-02-05T03:50:13.411Z" },
    { url = "https://files.pythonhosted.org/packages/12/7e/873481abf1ef112c582db832740f4c11b2bfa510e829d6da29b0ab8c3f9c/mypy-1.15.0-cp312-cp312-manylinux_2_17_aarch64.manylinux2014_aarch64.manylinux_2_28_aarch64.whl", hash = "sha256:ce436f4c6d218a070048ed6a44c0bbb10cd2cc5e272b29e7845f6a2f57ee4464", size = 11455675, upload-time = "2025-02-05T03:50:31.421Z" },
    { url = "https://files.pythonhosted.org/packages/b3/d0/92ae4cde706923a2d3f2d6c39629134063ff64b9dedca9c1388363da072d/mypy-1.15.0-cp312-cp312-manylinux_2_17_x86_64.manylinux2014_x86_64.manylinux_2_28_x86_64.whl", hash = "sha256:8023ff13985661b50a5928fc7a5ca15f3d1affb41e5f0a9952cb68ef090b31ee", size = 12410020, upload-time = "2025-02-05T03:48:48.705Z" },
    { url = "https://files.pythonhosted.org/packages/46/8b/df49974b337cce35f828ba6fda228152d6db45fed4c86ba56ffe442434fd/mypy-1.15.0-cp312-cp312-musllinux_1_2_x86_64.whl", hash = "sha256:1124a18bc11a6a62887e3e137f37f53fbae476dc36c185d549d4f837a2a6a14e", size = 12498582, upload-time = "2025-02-05T03:49:03.628Z" },
    { url = "https://files.pythonhosted.org/packages/13/50/da5203fcf6c53044a0b699939f31075c45ae8a4cadf538a9069b165c1050/mypy-1.15.0-cp312-cp312-win_amd64.whl", hash = "sha256:171a9ca9a40cd1843abeca0e405bc1940cd9b305eaeea2dda769ba096932bb22", size = 9366614, upload-time = "2025-02-05T03:50:00.313Z" },
    { url = "https://files.pythonhosted.org/packages/6a/9b/fd2e05d6ffff24d912f150b87db9e364fa8282045c875654ce7e32fffa66/mypy-1.15.0-cp313-cp313-macosx_10_13_x86_64.whl", hash = "sha256:93faf3fdb04768d44bf28693293f3904bbb555d076b781ad2530214ee53e3445", size = 10788592, upload-time = "2025-02-05T03:48:55.789Z" },
    { url = "https://files.pythonhosted.org/packages/74/37/b246d711c28a03ead1fd906bbc7106659aed7c089d55fe40dd58db812628/mypy-1.15.0-cp313-cp313-macosx_11_0_arm64.whl", hash = "sha256:811aeccadfb730024c5d3e326b2fbe9249bb7413553f15499a4050f7c30e801d", size = 9753611, upload-time = "2025-02-05T03:48:44.581Z" },
    { url = "https://files.pythonhosted.org/packages/a6/ac/395808a92e10cfdac8003c3de9a2ab6dc7cde6c0d2a4df3df1b815ffd067/mypy-1.15.0-cp313-cp313-manylinux_2_17_aarch64.manylinux2014_aarch64.manylinux_2_28_aarch64.whl", hash = "sha256:98b7b9b9aedb65fe628c62a6dc57f6d5088ef2dfca37903a7d9ee374d03acca5", size = 11438443, upload-time = "2025-02-05T03:49:25.514Z" },
    { url = "https://files.pythonhosted.org/packages/d2/8b/801aa06445d2de3895f59e476f38f3f8d610ef5d6908245f07d002676cbf/mypy-1.15.0-cp313-cp313-manylinux_2_17_x86_64.manylinux2014_x86_64.manylinux_2_28_x86_64.whl", hash = "sha256:c43a7682e24b4f576d93072216bf56eeff70d9140241f9edec0c104d0c515036", size = 12402541, upload-time = "2025-02-05T03:49:57.623Z" },
    { url = "https://files.pythonhosted.org/packages/c7/67/5a4268782eb77344cc613a4cf23540928e41f018a9a1ec4c6882baf20ab8/mypy-1.15.0-cp313-cp313-musllinux_1_2_x86_64.whl", hash = "sha256:baefc32840a9f00babd83251560e0ae1573e2f9d1b067719479bfb0e987c6357", size = 12494348, upload-time = "2025-02-05T03:48:52.361Z" },
    { url = "https://files.pythonhosted.org/packages/83/3e/57bb447f7bbbfaabf1712d96f9df142624a386d98fb026a761532526057e/mypy-1.15.0-cp313-cp313-win_amd64.whl", hash = "sha256:b9378e2c00146c44793c98b8d5a61039a048e31f429fb0eb546d93f4b000bedf", size = 9373648, upload-time = "2025-02-05T03:49:11.395Z" },
    { url = "https://files.pythonhosted.org/packages/5a/fa/79cf41a55b682794abe71372151dbbf856e3008f6767057229e6649d294a/mypy-1.15.0-cp39-cp39-macosx_10_9_x86_64.whl", hash = "sha256:e601a7fa172c2131bff456bb3ee08a88360760d0d2f8cbd7a75a65497e2df078", size = 10737129, upload-time = "2025-02-05T03:50:24.509Z" },
    { url = "https://files.pythonhosted.org/packages/d3/33/dd8feb2597d648de29e3da0a8bf4e1afbda472964d2a4a0052203a6f3594/mypy-1.15.0-cp39-cp39-macosx_11_0_arm64.whl", hash = "sha256:712e962a6357634fef20412699a3655c610110e01cdaa6180acec7fc9f8513ba", size = 9856335, upload-time = "2025-02-05T03:49:36.398Z" },
    { url = "https://files.pythonhosted.org/packages/e4/b5/74508959c1b06b96674b364ffeb7ae5802646b32929b7701fc6b18447592/mypy-1.15.0-cp39-cp39-manylinux_2_17_aarch64.manylinux2014_aarch64.manylinux_2_28_aarch64.whl", hash = "sha256:f95579473af29ab73a10bada2f9722856792a36ec5af5399b653aa28360290a5", size = 11611935, upload-time = "2025-02-05T03:49:14.154Z" },
    { url = "https://files.pythonhosted.org/packages/6c/53/da61b9d9973efcd6507183fdad96606996191657fe79701b2c818714d573/mypy-1.15.0-cp39-cp39-manylinux_2_17_x86_64.manylinux2014_x86_64.manylinux_2_28_x86_64.whl", hash = "sha256:8f8722560a14cde92fdb1e31597760dc35f9f5524cce17836c0d22841830fd5b", size = 12365827, upload-time = "2025-02-05T03:48:59.458Z" },
    { url = "https://files.pythonhosted.org/packages/c1/72/965bd9ee89540c79a25778cc080c7e6ef40aa1eeac4d52cec7eae6eb5228/mypy-1.15.0-cp39-cp39-musllinux_1_2_x86_64.whl", hash = "sha256:1fbb8da62dc352133d7d7ca90ed2fb0e9d42bb1a32724c287d3c76c58cbaa9c2", size = 12541924, upload-time = "2025-02-05T03:50:03.12Z" },
    { url = "https://files.pythonhosted.org/packages/46/d0/f41645c2eb263e6c77ada7d76f894c580c9ddb20d77f0c24d34273a4dab2/mypy-1.15.0-cp39-cp39-win_amd64.whl", hash = "sha256:d10d994b41fb3497719bbf866f227b3489048ea4bbbb5015357db306249f7980", size = 9271176, upload-time = "2025-02-05T03:50:10.86Z" },
    { url = "https://files.pythonhosted.org/packages/09/4e/a7d65c7322c510de2c409ff3828b03354a7c43f5a8ed458a7a131b41c7b9/mypy-1.15.0-py3-none-any.whl", hash = "sha256:5469affef548bd1895d86d3bf10ce2b44e33d86923c29e4d675b3e323437ea3e", size = 2221777, upload-time = "2025-02-05T03:50:08.348Z" },
]

[[package]]
name = "mypy-extensions"
version = "1.1.0"
source = { registry = "https://pypi.org/simple" }
sdist = { url = "https://files.pythonhosted.org/packages/a2/6e/371856a3fb9d31ca8dac321cda606860fa4548858c0cc45d9d1d4ca2628b/mypy_extensions-1.1.0.tar.gz", hash = "sha256:52e68efc3284861e772bbcd66823fde5ae21fd2fdb51c62a211403730b916558", size = 6343, upload-time = "2025-04-22T14:54:24.164Z" }
wheels = [
    { url = "https://files.pythonhosted.org/packages/79/7b/2c79738432f5c924bef5071f933bcc9efd0473bac3b4aa584a6f7c1c8df8/mypy_extensions-1.1.0-py3-none-any.whl", hash = "sha256:1be4cccdb0f2482337c4743e60421de3a356cd97508abadd57d47403e94f5505", size = 4963, upload-time = "2025-04-22T14:54:22.983Z" },
]

[[package]]
name = "nh3"
version = "0.2.21"
source = { registry = "https://pypi.org/simple" }
sdist = { url = "https://files.pythonhosted.org/packages/37/30/2f81466f250eb7f591d4d193930df661c8c23e9056bdc78e365b646054d8/nh3-0.2.21.tar.gz", hash = "sha256:4990e7ee6a55490dbf00d61a6f476c9a3258e31e711e13713b2ea7d6616f670e", size = 16581, upload-time = "2025-02-25T13:38:44.619Z" }
wheels = [
    { url = "https://files.pythonhosted.org/packages/7f/81/b83775687fcf00e08ade6d4605f0be9c4584cb44c4973d9f27b7456a31c9/nh3-0.2.21-cp313-cp313t-macosx_10_12_x86_64.macosx_11_0_arm64.macosx_10_12_universal2.whl", hash = "sha256:fcff321bd60c6c5c9cb4ddf2554e22772bb41ebd93ad88171bbbb6f271255286", size = 1297678, upload-time = "2025-02-25T13:37:56.063Z" },
    { url = "https://files.pythonhosted.org/packages/22/ee/d0ad8fb4b5769f073b2df6807f69a5e57ca9cea504b78809921aef460d20/nh3-0.2.21-cp313-cp313t-manylinux_2_17_x86_64.manylinux2014_x86_64.whl", hash = "sha256:31eedcd7d08b0eae28ba47f43fd33a653b4cdb271d64f1aeda47001618348fde", size = 733774, upload-time = "2025-02-25T13:37:58.419Z" },
    { url = "https://files.pythonhosted.org/packages/ea/76/b450141e2d384ede43fe53953552f1c6741a499a8c20955ad049555cabc8/nh3-0.2.21-cp313-cp313t-manylinux_2_5_i686.manylinux1_i686.whl", hash = "sha256:d426d7be1a2f3d896950fe263332ed1662f6c78525b4520c8e9861f8d7f0d243", size = 760012, upload-time = "2025-02-25T13:38:01.017Z" },
    { url = "https://files.pythonhosted.org/packages/97/90/1182275db76cd8fbb1f6bf84c770107fafee0cb7da3e66e416bcb9633da2/nh3-0.2.21-cp313-cp313t-musllinux_1_2_aarch64.whl", hash = "sha256:9d67709bc0d7d1f5797b21db26e7a8b3d15d21c9c5f58ccfe48b5328483b685b", size = 923619, upload-time = "2025-02-25T13:38:02.617Z" },
    { url = "https://files.pythonhosted.org/packages/29/c7/269a7cfbec9693fad8d767c34a755c25ccb8d048fc1dfc7a7d86bc99375c/nh3-0.2.21-cp313-cp313t-musllinux_1_2_armv7l.whl", hash = "sha256:55823c5ea1f6b267a4fad5de39bc0524d49a47783e1fe094bcf9c537a37df251", size = 1000384, upload-time = "2025-02-25T13:38:04.402Z" },
    { url = "https://files.pythonhosted.org/packages/68/a9/48479dbf5f49ad93f0badd73fbb48b3d769189f04c6c69b0df261978b009/nh3-0.2.21-cp313-cp313t-musllinux_1_2_i686.whl", hash = "sha256:818f2b6df3763e058efa9e69677b5a92f9bc0acff3295af5ed013da544250d5b", size = 918908, upload-time = "2025-02-25T13:38:06.693Z" },
    { url = "https://files.pythonhosted.org/packages/d7/da/0279c118f8be2dc306e56819880b19a1cf2379472e3b79fc8eab44e267e3/nh3-0.2.21-cp313-cp313t-musllinux_1_2_x86_64.whl", hash = "sha256:b3b5c58161e08549904ac4abd450dacd94ff648916f7c376ae4b2c0652b98ff9", size = 909180, upload-time = "2025-02-25T13:38:10.941Z" },
    { url = "https://files.pythonhosted.org/packages/26/16/93309693f8abcb1088ae143a9c8dbcece9c8f7fb297d492d3918340c41f1/nh3-0.2.21-cp313-cp313t-win32.whl", hash = "sha256:637d4a10c834e1b7d9548592c7aad760611415fcd5bd346f77fd8a064309ae6d", size = 532747, upload-time = "2025-02-25T13:38:12.548Z" },
    { url = "https://files.pythonhosted.org/packages/a2/3a/96eb26c56cbb733c0b4a6a907fab8408ddf3ead5d1b065830a8f6a9c3557/nh3-0.2.21-cp313-cp313t-win_amd64.whl", hash = "sha256:713d16686596e556b65e7f8c58328c2df63f1a7abe1277d87625dcbbc012ef82", size = 528908, upload-time = "2025-02-25T13:38:14.059Z" },
    { url = "https://files.pythonhosted.org/packages/ba/1d/b1ef74121fe325a69601270f276021908392081f4953d50b03cbb38b395f/nh3-0.2.21-cp38-abi3-macosx_10_12_x86_64.macosx_11_0_arm64.macosx_10_12_universal2.whl", hash = "sha256:a772dec5b7b7325780922dd904709f0f5f3a79fbf756de5291c01370f6df0967", size = 1316133, upload-time = "2025-02-25T13:38:16.601Z" },
    { url = "https://files.pythonhosted.org/packages/b8/f2/2c7f79ce6de55b41e7715f7f59b159fd59f6cdb66223c05b42adaee2b645/nh3-0.2.21-cp38-abi3-manylinux_2_17_aarch64.manylinux2014_aarch64.whl", hash = "sha256:d002b648592bf3033adfd875a48f09b8ecc000abd7f6a8769ed86b6ccc70c759", size = 758328, upload-time = "2025-02-25T13:38:18.972Z" },
    { url = "https://files.pythonhosted.org/packages/6d/ad/07bd706fcf2b7979c51b83d8b8def28f413b090cf0cb0035ee6b425e9de5/nh3-0.2.21-cp38-abi3-manylinux_2_17_armv7l.manylinux2014_armv7l.whl", hash = "sha256:2a5174551f95f2836f2ad6a8074560f261cf9740a48437d6151fd2d4d7d617ab", size = 747020, upload-time = "2025-02-25T13:38:20.571Z" },
    { url = "https://files.pythonhosted.org/packages/75/99/06a6ba0b8a0d79c3d35496f19accc58199a1fb2dce5e711a31be7e2c1426/nh3-0.2.21-cp38-abi3-manylinux_2_17_ppc64.manylinux2014_ppc64.whl", hash = "sha256:b8d55ea1fc7ae3633d758a92aafa3505cd3cc5a6e40470c9164d54dff6f96d42", size = 944878, upload-time = "2025-02-25T13:38:22.204Z" },
    { url = "https://files.pythonhosted.org/packages/79/d4/dc76f5dc50018cdaf161d436449181557373869aacf38a826885192fc587/nh3-0.2.21-cp38-abi3-manylinux_2_17_ppc64le.manylinux2014_ppc64le.whl", hash = "sha256:6ae319f17cd8960d0612f0f0ddff5a90700fa71926ca800e9028e7851ce44a6f", size = 903460, upload-time = "2025-02-25T13:38:25.951Z" },
    { url = "https://files.pythonhosted.org/packages/cd/c3/d4f8037b2ab02ebf5a2e8637bd54736ed3d0e6a2869e10341f8d9085f00e/nh3-0.2.21-cp38-abi3-manylinux_2_17_s390x.manylinux2014_s390x.whl", hash = "sha256:63ca02ac6f27fc80f9894409eb61de2cb20ef0a23740c7e29f9ec827139fa578", size = 839369, upload-time = "2025-02-25T13:38:28.174Z" },
    { url = "https://files.pythonhosted.org/packages/11/a9/1cd3c6964ec51daed7b01ca4686a5c793581bf4492cbd7274b3f544c9abe/nh3-0.2.21-cp38-abi3-manylinux_2_17_x86_64.manylinux2014_x86_64.whl", hash = "sha256:a5f77e62aed5c4acad635239ac1290404c7e940c81abe561fd2af011ff59f585", size = 739036, upload-time = "2025-02-25T13:38:30.539Z" },
    { url = "https://files.pythonhosted.org/packages/fd/04/bfb3ff08d17a8a96325010ae6c53ba41de6248e63cdb1b88ef6369a6cdfc/nh3-0.2.21-cp38-abi3-manylinux_2_5_i686.manylinux1_i686.whl", hash = "sha256:087ffadfdcd497658c3adc797258ce0f06be8a537786a7217649fc1c0c60c293", size = 768712, upload-time = "2025-02-25T13:38:32.992Z" },
    { url = "https://files.pythonhosted.org/packages/9e/aa/cfc0bf545d668b97d9adea4f8b4598667d2b21b725d83396c343ad12bba7/nh3-0.2.21-cp38-abi3-musllinux_1_2_aarch64.whl", hash = "sha256:ac7006c3abd097790e611fe4646ecb19a8d7f2184b882f6093293b8d9b887431", size = 930559, upload-time = "2025-02-25T13:38:35.204Z" },
    { url = "https://files.pythonhosted.org/packages/78/9d/6f5369a801d3a1b02e6a9a097d56bcc2f6ef98cffebf03c4bb3850d8e0f0/nh3-0.2.21-cp38-abi3-musllinux_1_2_armv7l.whl", hash = "sha256:6141caabe00bbddc869665b35fc56a478eb774a8c1dfd6fba9fe1dfdf29e6efa", size = 1008591, upload-time = "2025-02-25T13:38:37.099Z" },
    { url = "https://files.pythonhosted.org/packages/a6/df/01b05299f68c69e480edff608248313cbb5dbd7595c5e048abe8972a57f9/nh3-0.2.21-cp38-abi3-musllinux_1_2_i686.whl", hash = "sha256:20979783526641c81d2f5bfa6ca5ccca3d1e4472474b162c6256745fbfe31cd1", size = 925670, upload-time = "2025-02-25T13:38:38.696Z" },
    { url = "https://files.pythonhosted.org/packages/3d/79/bdba276f58d15386a3387fe8d54e980fb47557c915f5448d8c6ac6f7ea9b/nh3-0.2.21-cp38-abi3-musllinux_1_2_x86_64.whl", hash = "sha256:a7ea28cd49293749d67e4fcf326c554c83ec912cd09cd94aa7ec3ab1921c8283", size = 917093, upload-time = "2025-02-25T13:38:40.249Z" },
    { url = "https://files.pythonhosted.org/packages/e7/d8/c6f977a5cd4011c914fb58f5ae573b071d736187ccab31bfb1d539f4af9f/nh3-0.2.21-cp38-abi3-win32.whl", hash = "sha256:6c9c30b8b0d291a7c5ab0967ab200598ba33208f754f2f4920e9343bdd88f79a", size = 537623, upload-time = "2025-02-25T13:38:41.893Z" },
    { url = "https://files.pythonhosted.org/packages/23/fc/8ce756c032c70ae3dd1d48a3552577a325475af2a2f629604b44f571165c/nh3-0.2.21-cp38-abi3-win_amd64.whl", hash = "sha256:bb0014948f04d7976aabae43fcd4cb7f551f9f8ce785a4c9ef66e6c2590f8629", size = 535283, upload-time = "2025-02-25T13:38:43.355Z" },
]

[[package]]
name = "nodeenv"
version = "1.9.1"
source = { registry = "https://pypi.org/simple" }
sdist = { url = "https://files.pythonhosted.org/packages/43/16/fc88b08840de0e0a72a2f9d8c6bae36be573e475a6326ae854bcc549fc45/nodeenv-1.9.1.tar.gz", hash = "sha256:6ec12890a2dab7946721edbfbcd91f3319c6ccc9aec47be7c7e6b7011ee6645f", size = 47437, upload-time = "2024-06-04T18:44:11.171Z" }
wheels = [
    { url = "https://files.pythonhosted.org/packages/d2/1d/1b658dbd2b9fa9c4c9f32accbfc0205d532c8c6194dc0f2a4c0428e7128a/nodeenv-1.9.1-py2.py3-none-any.whl", hash = "sha256:ba11c9782d29c27c70ffbdda2d7415098754709be8a7056d79a737cd901155c9", size = 22314, upload-time = "2024-06-04T18:44:08.352Z" },
]

[[package]]
name = "packaging"
version = "25.0"
source = { registry = "https://pypi.org/simple" }
sdist = { url = "https://files.pythonhosted.org/packages/a1/d4/1fc4078c65507b51b96ca8f8c3ba19e6a61c8253c72794544580a7b6c24d/packaging-25.0.tar.gz", hash = "sha256:d443872c98d677bf60f6a1f2f8c1cb748e8fe762d2bf9d3148b5599295b0fc4f", size = 165727, upload-time = "2025-04-19T11:48:59.673Z" }
wheels = [
    { url = "https://files.pythonhosted.org/packages/20/12/38679034af332785aac8774540895e234f4d07f7545804097de4b666afd8/packaging-25.0-py3-none-any.whl", hash = "sha256:29572ef2b1f17581046b3a2227d5c611fb25ec70ca1ba8554b24b0e69331a484", size = 66469, upload-time = "2025-04-19T11:48:57.875Z" },
]

[[package]]
name = "pathspec"
version = "0.12.1"
source = { registry = "https://pypi.org/simple" }
sdist = { url = "https://files.pythonhosted.org/packages/ca/bc/f35b8446f4531a7cb215605d100cd88b7ac6f44ab3fc94870c120ab3adbf/pathspec-0.12.1.tar.gz", hash = "sha256:a482d51503a1ab33b1c67a6c3813a26953dbdc71c31dacaef9a838c4e29f5712", size = 51043, upload-time = "2023-12-10T22:30:45Z" }
wheels = [
    { url = "https://files.pythonhosted.org/packages/cc/20/ff623b09d963f88bfde16306a54e12ee5ea43e9b597108672ff3a408aad6/pathspec-0.12.1-py3-none-any.whl", hash = "sha256:a0d503e138a4c123b27490a4f7beda6a01c6f288df0e4a8b79c7eb0dc7b4cc08", size = 31191, upload-time = "2023-12-10T22:30:43.14Z" },
]

[[package]]
name = "platformdirs"
version = "4.3.8"
source = { registry = "https://pypi.org/simple" }
sdist = { url = "https://files.pythonhosted.org/packages/fe/8b/3c73abc9c759ecd3f1f7ceff6685840859e8070c4d947c93fae71f6a0bf2/platformdirs-4.3.8.tar.gz", hash = "sha256:3d512d96e16bcb959a814c9f348431070822a6496326a4be0911c40b5a74c2bc", size = 21362, upload-time = "2025-05-07T22:47:42.121Z" }
wheels = [
    { url = "https://files.pythonhosted.org/packages/fe/39/979e8e21520d4e47a0bbe349e2713c0aac6f3d853d0e5b34d76206c439aa/platformdirs-4.3.8-py3-none-any.whl", hash = "sha256:ff7059bb7eb1179e2685604f4aaf157cfd9535242bd23742eadc3c13542139b4", size = 18567, upload-time = "2025-05-07T22:47:40.376Z" },
]

[[package]]
name = "pluggy"
version = "1.6.0"
source = { registry = "https://pypi.org/simple" }
sdist = { url = "https://files.pythonhosted.org/packages/f9/e2/3e91f31a7d2b083fe6ef3fa267035b518369d9511ffab804f839851d2779/pluggy-1.6.0.tar.gz", hash = "sha256:7dcc130b76258d33b90f61b658791dede3486c3e6bfb003ee5c9bfb396dd22f3", size = 69412, upload-time = "2025-05-15T12:30:07.975Z" }
wheels = [
    { url = "https://files.pythonhosted.org/packages/54/20/4d324d65cc6d9205fabedc306948156824eb9f0ee1633355a8f7ec5c66bf/pluggy-1.6.0-py3-none-any.whl", hash = "sha256:e920276dd6813095e9377c0bc5566d94c932c33b27a3e3945d8389c374dd4746", size = 20538, upload-time = "2025-05-15T12:30:06.134Z" },
]

[[package]]
name = "pre-commit"
version = "4.2.0"
source = { registry = "https://pypi.org/simple" }
dependencies = [
    { name = "cfgv" },
    { name = "identify" },
    { name = "nodeenv" },
    { name = "pyyaml" },
    { name = "virtualenv" },
]
sdist = { url = "https://files.pythonhosted.org/packages/08/39/679ca9b26c7bb2999ff122d50faa301e49af82ca9c066ec061cfbc0c6784/pre_commit-4.2.0.tar.gz", hash = "sha256:601283b9757afd87d40c4c4a9b2b5de9637a8ea02eaff7adc2d0fb4e04841146", size = 193424, upload-time = "2025-03-18T21:35:20.987Z" }
wheels = [
    { url = "https://files.pythonhosted.org/packages/88/74/a88bf1b1efeae488a0c0b7bdf71429c313722d1fc0f377537fbe554e6180/pre_commit-4.2.0-py2.py3-none-any.whl", hash = "sha256:a009ca7205f1eb497d10b845e52c838a98b6cdd2102a6c8e4540e94ee75c58bd", size = 220707, upload-time = "2025-03-18T21:35:19.343Z" },
]

[[package]]
name = "pre-commit-uv"
version = "4.1.4"
source = { registry = "https://pypi.org/simple" }
dependencies = [
    { name = "pre-commit" },
    { name = "uv" },
]
sdist = { url = "https://files.pythonhosted.org/packages/b1/6c/c3c1d01698c8abb0b546defc0304971fa7fb2ba84ad35587b9dad095d73f/pre_commit_uv-4.1.4.tar.gz", hash = "sha256:3db606a79b226127b27dbbd8381b78c0e30de3ac775a8492c576a68e9250535c", size = 6493, upload-time = "2024-10-29T23:07:28.918Z" }
wheels = [
    { url = "https://files.pythonhosted.org/packages/f1/70/1b65f9118ef64f6ffe5d57a67170bbff25d4f4a3d1cb78e8ed3392e16114/pre_commit_uv-4.1.4-py3-none-any.whl", hash = "sha256:7f01fb494fa1caa5097d20a38f71df7cea0209197b2564699cef9b3f3aa9d135", size = 5578, upload-time = "2024-10-29T23:07:27.128Z" },
]

[[package]]
name = "pycparser"
version = "2.22"
source = { registry = "https://pypi.org/simple" }
sdist = { url = "https://files.pythonhosted.org/packages/1d/b2/31537cf4b1ca988837256c910a668b553fceb8f069bedc4b1c826024b52c/pycparser-2.22.tar.gz", hash = "sha256:491c8be9c040f5390f5bf44a5b07752bd07f56edf992381b05c701439eec10f6", size = 172736, upload-time = "2024-03-30T13:22:22.564Z" }
wheels = [
    { url = "https://files.pythonhosted.org/packages/13/a3/a812df4e2dd5696d1f351d58b8fe16a405b234ad2886a0dab9183fb78109/pycparser-2.22-py3-none-any.whl", hash = "sha256:c3702b6d3dd8c7abc1afa565d7e63d53a1d0bd86cdc24edd75470f4de499cfcc", size = 117552, upload-time = "2024-03-30T13:22:20.476Z" },
]

[[package]]
name = "pydantic"
version = "1.10.22"
source = { registry = "https://pypi.org/simple" }
dependencies = [
    { name = "typing-extensions" },
]
sdist = { url = "https://files.pythonhosted.org/packages/9a/57/5996c63f0deec09e9e901a2b838247c97c6844999562eac4e435bcb83938/pydantic-1.10.22.tar.gz", hash = "sha256:ee1006cebd43a8e7158fb7190bb8f4e2da9649719bff65d0c287282ec38dec6d", size = 356771, upload-time = "2025-04-24T13:38:43.605Z" }
wheels = [
    { url = "https://files.pythonhosted.org/packages/88/92/91eb5c75a1460292e1f2f3e577122574ebb942fbac19ad2369ff00b9eb24/pydantic-1.10.22-cp310-cp310-macosx_10_9_x86_64.whl", hash = "sha256:57889565ccc1e5b7b73343329bbe6198ebc472e3ee874af2fa1865cfe7048228", size = 2852481, upload-time = "2025-04-24T13:36:55.045Z" },
    { url = "https://files.pythonhosted.org/packages/08/f3/dd54b49fc5caaed06f5a0d0a5ec35a81cf722cd6b42455f408dad1ef3f7d/pydantic-1.10.22-cp310-cp310-macosx_11_0_arm64.whl", hash = "sha256:90729e22426de79bc6a3526b4c45ec4400caf0d4f10d7181ba7f12c01bb3897d", size = 2585586, upload-time = "2025-04-24T13:36:58.453Z" },
    { url = "https://files.pythonhosted.org/packages/ec/9b/48d10180cc614ffb66da486e99bc1f8b639fb44edf322864f2fb161e2351/pydantic-1.10.22-cp310-cp310-manylinux_2_17_x86_64.manylinux2014_x86_64.whl", hash = "sha256:8f8684d347f351554ec94fdcb507983d3116dc4577fb8799fed63c65869a2d10", size = 3336974, upload-time = "2025-04-24T13:37:00.652Z" },
    { url = "https://files.pythonhosted.org/packages/ff/80/b55ad0029ae8e7b8b5c81ad7c4e800774a52107d26f70c6696857dc733d5/pydantic-1.10.22-cp310-cp310-manylinux_2_5_i686.manylinux1_i686.manylinux_2_17_i686.manylinux2014_i686.whl", hash = "sha256:c8dad498ceff2d9ef1d2e2bc6608f5b59b8e1ba2031759b22dfb8c16608e1802", size = 3362338, upload-time = "2025-04-24T13:37:02.42Z" },
    { url = "https://files.pythonhosted.org/packages/65/e0/8a5cd2cd29a5632581ba466f5792194b2a568aa052ce9da9ba98b634debf/pydantic-1.10.22-cp310-cp310-musllinux_1_2_i686.whl", hash = "sha256:fac529cc654d4575cf8de191cce354b12ba705f528a0a5c654de6d01f76cd818", size = 3519505, upload-time = "2025-04-24T13:37:04.322Z" },
    { url = "https://files.pythonhosted.org/packages/38/c5/c776d03ec374f22860802b2cee057b41e866be3c80826b53d4c001692db3/pydantic-1.10.22-cp310-cp310-musllinux_1_2_x86_64.whl", hash = "sha256:4148232aded8dd1dd13cf910a01b32a763c34bd79a0ab4d1ee66164fcb0b7b9d", size = 3485878, upload-time = "2025-04-24T13:37:06.102Z" },
    { url = "https://files.pythonhosted.org/packages/d1/a2/1efd064513a2c1bcb5c2b0e022cdf77d132ef7f7f20d91bb439d759f6a88/pydantic-1.10.22-cp310-cp310-win_amd64.whl", hash = "sha256:ece68105d9e436db45d8650dc375c760cc85a6793ae019c08769052902dca7db", size = 2299673, upload-time = "2025-04-24T13:37:07.969Z" },
    { url = "https://files.pythonhosted.org/packages/42/03/e435ed85a9abda29e3fbdb49c572fe4131a68c6daf3855a01eebda9e1b27/pydantic-1.10.22-cp311-cp311-macosx_10_9_x86_64.whl", hash = "sha256:8e530a8da353f791ad89e701c35787418605d35085f4bdda51b416946070e938", size = 2845682, upload-time = "2025-04-24T13:37:10.142Z" },
    { url = "https://files.pythonhosted.org/packages/72/ea/4a625035672f6c06d3f1c7e33aa0af6bf1929991e27017e98b9c2064ae0b/pydantic-1.10.22-cp311-cp311-macosx_11_0_arm64.whl", hash = "sha256:654322b85642e9439d7de4c83cb4084ddd513df7ff8706005dada43b34544946", size = 2553286, upload-time = "2025-04-24T13:37:11.946Z" },
    { url = "https://files.pythonhosted.org/packages/a4/f0/424ad837746e69e9f061ba9be68c2a97aef7376d1911692904d8efbcd322/pydantic-1.10.22-cp311-cp311-manylinux_2_17_x86_64.manylinux2014_x86_64.whl", hash = "sha256:a8bece75bd1b9fc1c32b57a32831517943b1159ba18b4ba32c0d431d76a120ae", size = 3141232, upload-time = "2025-04-24T13:37:14.394Z" },
    { url = "https://files.pythonhosted.org/packages/14/67/4979c19e8cfd092085a292485e0b42d74e4eeefbb8cd726aa8ba38d06294/pydantic-1.10.22-cp311-cp311-manylinux_2_5_i686.manylinux1_i686.manylinux_2_17_i686.manylinux2014_i686.whl", hash = "sha256:eccb58767f13c6963dcf96d02cb8723ebb98b16692030803ac075d2439c07b0f", size = 3214272, upload-time = "2025-04-24T13:37:16.201Z" },
    { url = "https://files.pythonhosted.org/packages/1a/04/32339ce43e97519d19e7759902515c750edbf4832a13063a4ab157f83f42/pydantic-1.10.22-cp311-cp311-musllinux_1_2_i686.whl", hash = "sha256:7778e6200ff8ed5f7052c1516617423d22517ad36cc7a3aedd51428168e3e5e8", size = 3321646, upload-time = "2025-04-24T13:37:19.086Z" },
    { url = "https://files.pythonhosted.org/packages/92/35/dffc1b29cb7198aadab68d75447191e59bdbc1f1d2d51826c9a4460d372f/pydantic-1.10.22-cp311-cp311-musllinux_1_2_x86_64.whl", hash = "sha256:bffe02767d27c39af9ca7dc7cd479c00dda6346bb62ffc89e306f665108317a2", size = 3244258, upload-time = "2025-04-24T13:37:20.929Z" },
    { url = "https://files.pythonhosted.org/packages/11/c5/c4ce6ebe7f528a879441eabd2c6dd9e2e4c54f320a8c9344ba93b3aa8701/pydantic-1.10.22-cp311-cp311-win_amd64.whl", hash = "sha256:23bc19c55427091b8e589bc08f635ab90005f2dc99518f1233386f46462c550a", size = 2309702, upload-time = "2025-04-24T13:37:23.296Z" },
    { url = "https://files.pythonhosted.org/packages/f6/a3/ec66239ed7c9e90edfb85b23b6b18eb290ed7aa05f54837cdcb6a14faa98/pydantic-1.10.22-cp312-cp312-macosx_10_13_x86_64.whl", hash = "sha256:92d0f97828a075a71d9efc65cf75db5f149b4d79a38c89648a63d2932894d8c9", size = 2794865, upload-time = "2025-04-24T13:37:25.087Z" },
    { url = "https://files.pythonhosted.org/packages/49/6a/99cf3fee612d93210c85f45a161e98c1c5b45b6dcadb21c9f1f838fa9e28/pydantic-1.10.22-cp312-cp312-macosx_11_0_arm64.whl", hash = "sha256:6af5a2811b6b95b58b829aeac5996d465a5f0c7ed84bd871d603cf8646edf6ff", size = 2534212, upload-time = "2025-04-24T13:37:26.848Z" },
    { url = "https://files.pythonhosted.org/packages/f1/e6/0f8882775cd9a60b221103ee7d6a89e10eb5a892d877c398df0da7140704/pydantic-1.10.22-cp312-cp312-manylinux_2_17_x86_64.manylinux2014_x86_64.whl", hash = "sha256:6cf06d8d40993e79af0ab2102ef5da77b9ddba51248e4cb27f9f3f591fbb096e", size = 2994027, upload-time = "2025-04-24T13:37:28.683Z" },
    { url = "https://files.pythonhosted.org/packages/e7/a3/f20fdecbaa2a2721a6a8ee9e4f344d1f72bd7d56e679371c3f2be15eb8c8/pydantic-1.10.22-cp312-cp312-manylinux_2_5_i686.manylinux1_i686.manylinux_2_17_i686.manylinux2014_i686.whl", hash = "sha256:184b7865b171a6057ad97f4a17fbac81cec29bd103e996e7add3d16b0d95f609", size = 3036716, upload-time = "2025-04-24T13:37:30.547Z" },
    { url = "https://files.pythonhosted.org/packages/1f/83/dab34436d830c38706685acc77219fc2a209fea2a2301a1b05a2865b28bf/pydantic-1.10.22-cp312-cp312-musllinux_1_2_i686.whl", hash = "sha256:923ad861677ab09d89be35d36111156063a7ebb44322cdb7b49266e1adaba4bb", size = 3171801, upload-time = "2025-04-24T13:37:32.474Z" },
    { url = "https://files.pythonhosted.org/packages/1e/6e/b64deccb8a7304d584088972437ea3091e9d99d27a8e7bf2bd08e29ae84e/pydantic-1.10.22-cp312-cp312-musllinux_1_2_x86_64.whl", hash = "sha256:82d9a3da1686443fb854c8d2ab9a473251f8f4cdd11b125522efb4d7c646e7bc", size = 3123560, upload-time = "2025-04-24T13:37:34.855Z" },
    { url = "https://files.pythonhosted.org/packages/08/9a/90d1ab704329a7ae8666354be84b5327d655764003974364767c9d307d3a/pydantic-1.10.22-cp312-cp312-win_amd64.whl", hash = "sha256:1612604929af4c602694a7f3338b18039d402eb5ddfbf0db44f1ebfaf07f93e7", size = 2191378, upload-time = "2025-04-24T13:37:36.649Z" },
    { url = "https://files.pythonhosted.org/packages/47/8f/67befe3607b342dd6eb80237134ebcc6e8db42138609306eaf2b30e1f273/pydantic-1.10.22-cp313-cp313-macosx_10_13_x86_64.whl", hash = "sha256:b259dc89c9abcd24bf42f31951fb46c62e904ccf4316393f317abeeecda39978", size = 2797042, upload-time = "2025-04-24T13:37:38.753Z" },
    { url = "https://files.pythonhosted.org/packages/aa/91/bfde7d301f8e1c4cff949b3f1eb2c9b27bdd4b2368da0fe88e7350bbe4bc/pydantic-1.10.22-cp313-cp313-macosx_11_0_arm64.whl", hash = "sha256:9238aa0964d80c0908d2f385e981add58faead4412ca80ef0fa352094c24e46d", size = 2538572, upload-time = "2025-04-24T13:37:41.653Z" },
    { url = "https://files.pythonhosted.org/packages/d7/ce/1b0097ece420354df77d2f01c72278fb43770c8ed732d6b7a303c0c70875/pydantic-1.10.22-cp313-cp313-manylinux_2_17_x86_64.manylinux2014_x86_64.whl", hash = "sha256:6f8029f05b04080e3f1a550575a1bca747c0ea4be48e2d551473d47fd768fc1b", size = 2986271, upload-time = "2025-04-24T13:37:43.551Z" },
    { url = "https://files.pythonhosted.org/packages/eb/4c/e257edfd5a0025a428aee7a2835e21b51c76a6b1c8994bcccb14d5721eea/pydantic-1.10.22-cp313-cp313-manylinux_2_5_i686.manylinux1_i686.manylinux_2_17_i686.manylinux2014_i686.whl", hash = "sha256:5c06918894f119e0431a36c9393bc7cceeb34d1feeb66670ef9b9ca48c073937", size = 3015617, upload-time = "2025-04-24T13:37:45.466Z" },
    { url = "https://files.pythonhosted.org/packages/00/17/ecf46ff31fd62d382424a07ed60540d4479094204bebeebb6dea597e88c3/pydantic-1.10.22-cp313-cp313-musllinux_1_2_i686.whl", hash = "sha256:e205311649622ee8fc1ec9089bd2076823797f5cd2c1e3182dc0e12aab835b35", size = 3164222, upload-time = "2025-04-24T13:37:47.35Z" },
    { url = "https://files.pythonhosted.org/packages/1a/47/2d55ec452c9a87347234bbbc70df268e1f081154b1851f0db89638558a1c/pydantic-1.10.22-cp313-cp313-musllinux_1_2_x86_64.whl", hash = "sha256:815f0a73d5688d6dd0796a7edb9eca7071bfef961a7b33f91e618822ae7345b7", size = 3117572, upload-time = "2025-04-24T13:37:49.339Z" },
    { url = "https://files.pythonhosted.org/packages/03/2f/30359a36245b029bec7e442dd780fc242c66e66ad7dd5b50af2dcfd41ff3/pydantic-1.10.22-cp313-cp313-win_amd64.whl", hash = "sha256:9dfce71d42a5cde10e78a469e3d986f656afc245ab1b97c7106036f088dd91f8", size = 2174666, upload-time = "2025-04-24T13:37:51.114Z" },
    { url = "https://files.pythonhosted.org/packages/01/6f/9658e94018bc7c4e71863fb0f1ea8d30f8b3439e17df7aa710b2bb72dbca/pydantic-1.10.22-cp39-cp39-macosx_10_9_x86_64.whl", hash = "sha256:ec54c89b2568b258bb30d7348ac4d82bec1b58b377fb56a00441e2ac66b24587", size = 2854460, upload-time = "2025-04-24T13:38:23.753Z" },
    { url = "https://files.pythonhosted.org/packages/b8/b3/5184ec7d3423a37c193ffaeced03921f4c34d226f3c6852653784f37d38b/pydantic-1.10.22-cp39-cp39-macosx_11_0_arm64.whl", hash = "sha256:d8f1d1a1532e4f3bcab4e34e8d2197a7def4b67072acd26cfa60e92d75803a48", size = 2587418, upload-time = "2025-04-24T13:38:26.449Z" },
    { url = "https://files.pythonhosted.org/packages/90/25/27d769c5dc7491df5faebfc49a26f83ca2e070a9a788c67fde4c4e51d68b/pydantic-1.10.22-cp39-cp39-manylinux_2_17_x86_64.manylinux2014_x86_64.whl", hash = "sha256:8ad83ca35508c27eae1005b6b61f369f78aae6d27ead2135ec156a2599910121", size = 3331289, upload-time = "2025-04-24T13:38:29.262Z" },
    { url = "https://files.pythonhosted.org/packages/ed/18/7abe334d3d4de02ef2bbcc079a5782c53b868572b8d74aef2927d4f5b125/pydantic-1.10.22-cp39-cp39-manylinux_2_5_i686.manylinux1_i686.manylinux_2_17_i686.manylinux2014_i686.whl", hash = "sha256:53cdb44b78c420f570ff16b071ea8cd5a477635c6b0efc343c8a91e3029bbf1a", size = 3361613, upload-time = "2025-04-24T13:38:31.575Z" },
    { url = "https://files.pythonhosted.org/packages/68/95/6e649d14718969582ed35d1d70cb24a1ee825c65bec51e3275849d5aab8a/pydantic-1.10.22-cp39-cp39-musllinux_1_2_i686.whl", hash = "sha256:16d0a5ae9d98264186ce31acdd7686ec05fd331fab9d68ed777d5cb2d1514e5e", size = 3520268, upload-time = "2025-04-24T13:38:33.835Z" },
    { url = "https://files.pythonhosted.org/packages/e9/87/eb3408e1c040a6d9f703e089d26a723d6c41f23a192e86bd7584d037d576/pydantic-1.10.22-cp39-cp39-musllinux_1_2_x86_64.whl", hash = "sha256:8aee040e25843f036192b1a1af62117504a209a043aa8db12e190bb86ad7e611", size = 3483434, upload-time = "2025-04-24T13:38:36.078Z" },
    { url = "https://files.pythonhosted.org/packages/a8/13/ec2e52439137768d1bb0d4955b890f788c23f4aab2cfe9eef9e2b55584de/pydantic-1.10.22-cp39-cp39-win_amd64.whl", hash = "sha256:7f691eec68dbbfca497d3c11b92a3e5987393174cbedf03ec7a4184c35c2def6", size = 2301586, upload-time = "2025-04-24T13:38:39.351Z" },
    { url = "https://files.pythonhosted.org/packages/e9/e0/1ed151a56869be1588ad2d8cda9f8c1d95b16f74f09a7cea879ca9b63a8b/pydantic-1.10.22-py3-none-any.whl", hash = "sha256:343037d608bcbd34df937ac259708bfc83664dadf88afe8516c4f282d7d471a9", size = 166503, upload-time = "2025-04-24T13:38:41.374Z" },
]

[[package]]
name = "pygments"
version = "2.19.1"
source = { registry = "https://pypi.org/simple" }
sdist = { url = "https://files.pythonhosted.org/packages/7c/2d/c3338d48ea6cc0feb8446d8e6937e1408088a72a39937982cc6111d17f84/pygments-2.19.1.tar.gz", hash = "sha256:61c16d2a8576dc0649d9f39e089b5f02bcd27fba10d8fb4dcc28173f7a45151f", size = 4968581, upload-time = "2025-01-06T17:26:30.443Z" }
wheels = [
    { url = "https://files.pythonhosted.org/packages/8a/0b/9fcc47d19c48b59121088dd6da2488a49d5f72dacf8262e2790a1d2c7d15/pygments-2.19.1-py3-none-any.whl", hash = "sha256:9ea1544ad55cecf4b8242fab6dd35a93bbce657034b0611ee383099054ab6d8c", size = 1225293, upload-time = "2025-01-06T17:26:25.553Z" },
]

[[package]]
name = "pyproject-hooks"
version = "1.2.0"
source = { registry = "https://pypi.org/simple" }
sdist = { url = "https://files.pythonhosted.org/packages/e7/82/28175b2414effca1cdac8dc99f76d660e7a4fb0ceefa4b4ab8f5f6742925/pyproject_hooks-1.2.0.tar.gz", hash = "sha256:1e859bd5c40fae9448642dd871adf459e5e2084186e8d2c2a79a824c970da1f8", size = 19228, upload-time = "2024-09-29T09:24:13.293Z" }
wheels = [
    { url = "https://files.pythonhosted.org/packages/bd/24/12818598c362d7f300f18e74db45963dbcb85150324092410c8b49405e42/pyproject_hooks-1.2.0-py3-none-any.whl", hash = "sha256:9e5c6bfa8dcc30091c74b0cf803c81fdd29d94f01992a7707bc97babb1141913", size = 10216, upload-time = "2024-09-29T09:24:11.978Z" },
]

[[package]]
name = "pytest"
version = "8.3.5"
source = { registry = "https://pypi.org/simple" }
dependencies = [
    { name = "colorama", marker = "sys_platform == 'win32'" },
    { name = "exceptiongroup", marker = "python_full_version < '3.11'" },
    { name = "iniconfig" },
    { name = "packaging" },
    { name = "pluggy" },
    { name = "tomli", marker = "python_full_version < '3.11'" },
]
sdist = { url = "https://files.pythonhosted.org/packages/ae/3c/c9d525a414d506893f0cd8a8d0de7706446213181570cdbd766691164e40/pytest-8.3.5.tar.gz", hash = "sha256:f4efe70cc14e511565ac476b57c279e12a855b11f48f212af1080ef2263d3845", size = 1450891, upload-time = "2025-03-02T12:54:54.503Z" }
wheels = [
    { url = "https://files.pythonhosted.org/packages/30/3d/64ad57c803f1fa1e963a7946b6e0fea4a70df53c1a7fed304586539c2bac/pytest-8.3.5-py3-none-any.whl", hash = "sha256:c69214aa47deac29fad6c2a4f590b9c4a9fdb16a403176fe154b79c0b4d4d820", size = 343634, upload-time = "2025-03-02T12:54:52.069Z" },
]

[[package]]
name = "pytest-mypy-plugins"
version = "3.2.0"
source = { registry = "https://pypi.org/simple" }
dependencies = [
    { name = "decorator" },
    { name = "jinja2" },
    { name = "jsonschema" },
    { name = "mypy" },
    { name = "packaging" },
    { name = "pytest" },
    { name = "pyyaml" },
    { name = "regex" },
    { name = "tomlkit" },
]
sdist = { url = "https://files.pythonhosted.org/packages/8e/a0/3ec3d82da6c109efb48c70ffc666badb226e987a1f6c1076f1fddb7ca1a3/pytest_mypy_plugins-3.2.0.tar.gz", hash = "sha256:68bd95400c8f128327acd9a16c737dbec18b20fced3184ad97f391b07d4662f4", size = 27292, upload-time = "2024-12-21T20:11:36.467Z" }
wheels = [
    { url = "https://files.pythonhosted.org/packages/de/84/6c9af99c416e52286fbf6df91a2ae19ef4da5d6f2dab626f8ff1a61280b5/pytest_mypy_plugins-3.2.0-py3-none-any.whl", hash = "sha256:46e24e8d9eaeabcddd0a5dc5fb089c021903d5952e0c9d8af79383db99b9ffae", size = 20627, upload-time = "2024-12-21T20:11:33.723Z" },
]

[[package]]
name = "python-dateutil"
version = "2.9.0.post0"
source = { registry = "https://pypi.org/simple" }
dependencies = [
    { name = "six" },
]
sdist = { url = "https://files.pythonhosted.org/packages/66/c0/0c8b6ad9f17a802ee498c46e004a0eb49bc148f2fd230864601a86dcf6db/python-dateutil-2.9.0.post0.tar.gz", hash = "sha256:37dd54208da7e1cd875388217d5e00ebd4179249f90fb72437e91a35459a0ad3", size = 342432, upload-time = "2024-03-01T18:36:20.211Z" }
wheels = [
    { url = "https://files.pythonhosted.org/packages/ec/57/56b9bcc3c9c6a792fcbaf139543cee77261f3651ca9da0c93f5c1221264b/python_dateutil-2.9.0.post0-py2.py3-none-any.whl", hash = "sha256:a8b2bc7bffae282281c8140a97d3aa9c14da0b136dfe83f850eea9a5f7470427", size = 229892, upload-time = "2024-03-01T18:36:18.57Z" },
]

[[package]]
name = "python-gitlab"
version = "3.15.0"
source = { registry = "https://pypi.org/simple" }
dependencies = [
    { name = "requests" },
    { name = "requests-toolbelt" },
]
sdist = { url = "https://files.pythonhosted.org/packages/22/53/248b87282df591d74ba3d38c3c3ced2b5087248c0ccfb6b3a947bb1034c3/python-gitlab-3.15.0.tar.gz", hash = "sha256:c9e65eb7612a9fbb8abf0339972eca7fd7a73d4da66c9b446ffe528930aff534", size = 273270, upload-time = "2023-06-09T09:51:31.92Z" }
wheels = [
    { url = "https://files.pythonhosted.org/packages/38/51/3c7dd08272658e5490d0c0b6c94af15bd0c0649e7ad23c9ed0db1d276143/python_gitlab-3.15.0-py3-none-any.whl", hash = "sha256:8f8d1c0d387f642eb1ac7bf5e8e0cd8b3dd49c6f34170cee3c7deb7d384611f3", size = 135865, upload-time = "2023-06-09T09:51:29.996Z" },
]

[[package]]
name = "python-semantic-release"
version = "8.0.8"
source = { registry = "https://pypi.org/simple" }
dependencies = [
    { name = "click" },
    { name = "dotty-dict" },
    { name = "gitpython" },
    { name = "importlib-resources" },
    { name = "jinja2" },
    { name = "pydantic" },
    { name = "python-gitlab" },
    { name = "requests" },
    { name = "rich" },
    { name = "shellingham" },
    { name = "tomlkit" },
]
sdist = { url = "https://files.pythonhosted.org/packages/0e/a1/723eb2dadae6df7223ae786d0a6ca3f9e068603e4ae4b32c322bbcd0b6fd/python-semantic-release-8.0.8.tar.gz", hash = "sha256:1f7bb4979bd34364966e1d9f77780a7e472b8334c75bc2a8f75716938786e279", size = 86113, upload-time = "2023-08-26T22:34:16.04Z" }
wheels = [
    { url = "https://files.pythonhosted.org/packages/2a/f1/825e5ddaf7f3bb4e65fcd94d293e7f4bc61ce70c5ab1f8b791bdeb15d615/python_semantic_release-8.0.8-py3-none-any.whl", hash = "sha256:2c314c745cac0845d4ee342e2bf554733a25831ff014b97a144f5d625d4ca617", size = 67493, upload-time = "2023-08-26T22:34:14.072Z" },
]

[[package]]
name = "pyupgrade"
version = "3.19.1"
source = { registry = "https://pypi.org/simple" }
dependencies = [
    { name = "tokenize-rt" },
]
sdist = { url = "https://files.pythonhosted.org/packages/35/3a/efa8e75cf84d53f1b3f0113387ab120ef460396a4068e41b6cf18a3d216d/pyupgrade-3.19.1.tar.gz", hash = "sha256:d10e8c5f54b8327211828769e98d95d95e4715de632a3414f1eef3f51357b9e2", size = 45116, upload-time = "2024-12-17T01:43:02.326Z" }
wheels = [
    { url = "https://files.pythonhosted.org/packages/dd/43/c6c1ff945c7900613f6e6ef2a8688639a247d62eb0ffa9935c599f69c08e/pyupgrade-3.19.1-py2.py3-none-any.whl", hash = "sha256:8c5b0bfacae5ff30fa136a53eb7f22c34ba007450d4099e9da8089dabb9e67c9", size = 62412, upload-time = "2024-12-17T01:42:59.829Z" },
]

[[package]]
name = "pywin32-ctypes"
version = "0.2.3"
source = { registry = "https://pypi.org/simple" }
sdist = { url = "https://files.pythonhosted.org/packages/85/9f/01a1a99704853cb63f253eea009390c88e7131c67e66a0a02099a8c917cb/pywin32-ctypes-0.2.3.tar.gz", hash = "sha256:d162dc04946d704503b2edc4d55f3dba5c1d539ead017afa00142c38b9885755", size = 29471, upload-time = "2024-08-14T10:15:34.626Z" }
wheels = [
    { url = "https://files.pythonhosted.org/packages/de/3d/8161f7711c017e01ac9f008dfddd9410dff3674334c233bde66e7ba65bbf/pywin32_ctypes-0.2.3-py3-none-any.whl", hash = "sha256:8a1513379d709975552d202d942d9837758905c8d01eb82b8bcc30918929e7b8", size = 30756, upload-time = "2024-08-14T10:15:33.187Z" },
]

[[package]]
name = "pyyaml"
version = "6.0.2"
source = { registry = "https://pypi.org/simple" }
sdist = { url = "https://files.pythonhosted.org/packages/54/ed/79a089b6be93607fa5cdaedf301d7dfb23af5f25c398d5ead2525b063e17/pyyaml-6.0.2.tar.gz", hash = "sha256:d584d9ec91ad65861cc08d42e834324ef890a082e591037abe114850ff7bbc3e", size = 130631, upload-time = "2024-08-06T20:33:50.674Z" }
wheels = [
    { url = "https://files.pythonhosted.org/packages/9b/95/a3fac87cb7158e231b5a6012e438c647e1a87f09f8e0d123acec8ab8bf71/PyYAML-6.0.2-cp310-cp310-macosx_10_9_x86_64.whl", hash = "sha256:0a9a2848a5b7feac301353437eb7d5957887edbf81d56e903999a75a3d743086", size = 184199, upload-time = "2024-08-06T20:31:40.178Z" },
    { url = "https://files.pythonhosted.org/packages/c7/7a/68bd47624dab8fd4afbfd3c48e3b79efe09098ae941de5b58abcbadff5cb/PyYAML-6.0.2-cp310-cp310-macosx_11_0_arm64.whl", hash = "sha256:29717114e51c84ddfba879543fb232a6ed60086602313ca38cce623c1d62cfbf", size = 171758, upload-time = "2024-08-06T20:31:42.173Z" },
    { url = "https://files.pythonhosted.org/packages/49/ee/14c54df452143b9ee9f0f29074d7ca5516a36edb0b4cc40c3f280131656f/PyYAML-6.0.2-cp310-cp310-manylinux_2_17_aarch64.manylinux2014_aarch64.whl", hash = "sha256:8824b5a04a04a047e72eea5cec3bc266db09e35de6bdfe34c9436ac5ee27d237", size = 718463, upload-time = "2024-08-06T20:31:44.263Z" },
    { url = "https://files.pythonhosted.org/packages/4d/61/de363a97476e766574650d742205be468921a7b532aa2499fcd886b62530/PyYAML-6.0.2-cp310-cp310-manylinux_2_17_s390x.manylinux2014_s390x.whl", hash = "sha256:7c36280e6fb8385e520936c3cb3b8042851904eba0e58d277dca80a5cfed590b", size = 719280, upload-time = "2024-08-06T20:31:50.199Z" },
    { url = "https://files.pythonhosted.org/packages/6b/4e/1523cb902fd98355e2e9ea5e5eb237cbc5f3ad5f3075fa65087aa0ecb669/PyYAML-6.0.2-cp310-cp310-manylinux_2_17_x86_64.manylinux2014_x86_64.whl", hash = "sha256:ec031d5d2feb36d1d1a24380e4db6d43695f3748343d99434e6f5f9156aaa2ed", size = 751239, upload-time = "2024-08-06T20:31:52.292Z" },
    { url = "https://files.pythonhosted.org/packages/b7/33/5504b3a9a4464893c32f118a9cc045190a91637b119a9c881da1cf6b7a72/PyYAML-6.0.2-cp310-cp310-musllinux_1_1_aarch64.whl", hash = "sha256:936d68689298c36b53b29f23c6dbb74de12b4ac12ca6cfe0e047bedceea56180", size = 695802, upload-time = "2024-08-06T20:31:53.836Z" },
    { url = "https://files.pythonhosted.org/packages/5c/20/8347dcabd41ef3a3cdc4f7b7a2aff3d06598c8779faa189cdbf878b626a4/PyYAML-6.0.2-cp310-cp310-musllinux_1_1_x86_64.whl", hash = "sha256:23502f431948090f597378482b4812b0caae32c22213aecf3b55325e049a6c68", size = 720527, upload-time = "2024-08-06T20:31:55.565Z" },
    { url = "https://files.pythonhosted.org/packages/be/aa/5afe99233fb360d0ff37377145a949ae258aaab831bde4792b32650a4378/PyYAML-6.0.2-cp310-cp310-win32.whl", hash = "sha256:2e99c6826ffa974fe6e27cdb5ed0021786b03fc98e5ee3c5bfe1fd5015f42b99", size = 144052, upload-time = "2024-08-06T20:31:56.914Z" },
    { url = "https://files.pythonhosted.org/packages/b5/84/0fa4b06f6d6c958d207620fc60005e241ecedceee58931bb20138e1e5776/PyYAML-6.0.2-cp310-cp310-win_amd64.whl", hash = "sha256:a4d3091415f010369ae4ed1fc6b79def9416358877534caf6a0fdd2146c87a3e", size = 161774, upload-time = "2024-08-06T20:31:58.304Z" },
    { url = "https://files.pythonhosted.org/packages/f8/aa/7af4e81f7acba21a4c6be026da38fd2b872ca46226673c89a758ebdc4fd2/PyYAML-6.0.2-cp311-cp311-macosx_10_9_x86_64.whl", hash = "sha256:cc1c1159b3d456576af7a3e4d1ba7e6924cb39de8f67111c735f6fc832082774", size = 184612, upload-time = "2024-08-06T20:32:03.408Z" },
    { url = "https://files.pythonhosted.org/packages/8b/62/b9faa998fd185f65c1371643678e4d58254add437edb764a08c5a98fb986/PyYAML-6.0.2-cp311-cp311-macosx_11_0_arm64.whl", hash = "sha256:1e2120ef853f59c7419231f3bf4e7021f1b936f6ebd222406c3b60212205d2ee", size = 172040, upload-time = "2024-08-06T20:32:04.926Z" },
    { url = "https://files.pythonhosted.org/packages/ad/0c/c804f5f922a9a6563bab712d8dcc70251e8af811fce4524d57c2c0fd49a4/PyYAML-6.0.2-cp311-cp311-manylinux_2_17_aarch64.manylinux2014_aarch64.whl", hash = "sha256:5d225db5a45f21e78dd9358e58a98702a0302f2659a3c6cd320564b75b86f47c", size = 736829, upload-time = "2024-08-06T20:32:06.459Z" },
    { url = "https://files.pythonhosted.org/packages/51/16/6af8d6a6b210c8e54f1406a6b9481febf9c64a3109c541567e35a49aa2e7/PyYAML-6.0.2-cp311-cp311-manylinux_2_17_s390x.manylinux2014_s390x.whl", hash = "sha256:5ac9328ec4831237bec75defaf839f7d4564be1e6b25ac710bd1a96321cc8317", size = 764167, upload-time = "2024-08-06T20:32:08.338Z" },
    { url = "https://files.pythonhosted.org/packages/75/e4/2c27590dfc9992f73aabbeb9241ae20220bd9452df27483b6e56d3975cc5/PyYAML-6.0.2-cp311-cp311-manylinux_2_17_x86_64.manylinux2014_x86_64.whl", hash = "sha256:3ad2a3decf9aaba3d29c8f537ac4b243e36bef957511b4766cb0057d32b0be85", size = 762952, upload-time = "2024-08-06T20:32:14.124Z" },
    { url = "https://files.pythonhosted.org/packages/9b/97/ecc1abf4a823f5ac61941a9c00fe501b02ac3ab0e373c3857f7d4b83e2b6/PyYAML-6.0.2-cp311-cp311-musllinux_1_1_aarch64.whl", hash = "sha256:ff3824dc5261f50c9b0dfb3be22b4567a6f938ccce4587b38952d85fd9e9afe4", size = 735301, upload-time = "2024-08-06T20:32:16.17Z" },
    { url = "https://files.pythonhosted.org/packages/45/73/0f49dacd6e82c9430e46f4a027baa4ca205e8b0a9dce1397f44edc23559d/PyYAML-6.0.2-cp311-cp311-musllinux_1_1_x86_64.whl", hash = "sha256:797b4f722ffa07cc8d62053e4cff1486fa6dc094105d13fea7b1de7d8bf71c9e", size = 756638, upload-time = "2024-08-06T20:32:18.555Z" },
    { url = "https://files.pythonhosted.org/packages/22/5f/956f0f9fc65223a58fbc14459bf34b4cc48dec52e00535c79b8db361aabd/PyYAML-6.0.2-cp311-cp311-win32.whl", hash = "sha256:11d8f3dd2b9c1207dcaf2ee0bbbfd5991f571186ec9cc78427ba5bd32afae4b5", size = 143850, upload-time = "2024-08-06T20:32:19.889Z" },
    { url = "https://files.pythonhosted.org/packages/ed/23/8da0bbe2ab9dcdd11f4f4557ccaf95c10b9811b13ecced089d43ce59c3c8/PyYAML-6.0.2-cp311-cp311-win_amd64.whl", hash = "sha256:e10ce637b18caea04431ce14fabcf5c64a1c61ec9c56b071a4b7ca131ca52d44", size = 161980, upload-time = "2024-08-06T20:32:21.273Z" },
    { url = "https://files.pythonhosted.org/packages/86/0c/c581167fc46d6d6d7ddcfb8c843a4de25bdd27e4466938109ca68492292c/PyYAML-6.0.2-cp312-cp312-macosx_10_9_x86_64.whl", hash = "sha256:c70c95198c015b85feafc136515252a261a84561b7b1d51e3384e0655ddf25ab", size = 183873, upload-time = "2024-08-06T20:32:25.131Z" },
    { url = "https://files.pythonhosted.org/packages/a8/0c/38374f5bb272c051e2a69281d71cba6fdb983413e6758b84482905e29a5d/PyYAML-6.0.2-cp312-cp312-macosx_11_0_arm64.whl", hash = "sha256:ce826d6ef20b1bc864f0a68340c8b3287705cae2f8b4b1d932177dcc76721725", size = 173302, upload-time = "2024-08-06T20:32:26.511Z" },
    { url = "https://files.pythonhosted.org/packages/c3/93/9916574aa8c00aa06bbac729972eb1071d002b8e158bd0e83a3b9a20a1f7/PyYAML-6.0.2-cp312-cp312-manylinux_2_17_aarch64.manylinux2014_aarch64.whl", hash = "sha256:1f71ea527786de97d1a0cc0eacd1defc0985dcf6b3f17bb77dcfc8c34bec4dc5", size = 739154, upload-time = "2024-08-06T20:32:28.363Z" },
    { url = "https://files.pythonhosted.org/packages/95/0f/b8938f1cbd09739c6da569d172531567dbcc9789e0029aa070856f123984/PyYAML-6.0.2-cp312-cp312-manylinux_2_17_s390x.manylinux2014_s390x.whl", hash = "sha256:9b22676e8097e9e22e36d6b7bda33190d0d400f345f23d4065d48f4ca7ae0425", size = 766223, upload-time = "2024-08-06T20:32:30.058Z" },
    { url = "https://files.pythonhosted.org/packages/b9/2b/614b4752f2e127db5cc206abc23a8c19678e92b23c3db30fc86ab731d3bd/PyYAML-6.0.2-cp312-cp312-manylinux_2_17_x86_64.manylinux2014_x86_64.whl", hash = "sha256:80bab7bfc629882493af4aa31a4cfa43a4c57c83813253626916b8c7ada83476", size = 767542, upload-time = "2024-08-06T20:32:31.881Z" },
    { url = "https://files.pythonhosted.org/packages/d4/00/dd137d5bcc7efea1836d6264f049359861cf548469d18da90cd8216cf05f/PyYAML-6.0.2-cp312-cp312-musllinux_1_1_aarch64.whl", hash = "sha256:0833f8694549e586547b576dcfaba4a6b55b9e96098b36cdc7ebefe667dfed48", size = 731164, upload-time = "2024-08-06T20:32:37.083Z" },
    { url = "https://files.pythonhosted.org/packages/c9/1f/4f998c900485e5c0ef43838363ba4a9723ac0ad73a9dc42068b12aaba4e4/PyYAML-6.0.2-cp312-cp312-musllinux_1_1_x86_64.whl", hash = "sha256:8b9c7197f7cb2738065c481a0461e50ad02f18c78cd75775628afb4d7137fb3b", size = 756611, upload-time = "2024-08-06T20:32:38.898Z" },
    { url = "https://files.pythonhosted.org/packages/df/d1/f5a275fdb252768b7a11ec63585bc38d0e87c9e05668a139fea92b80634c/PyYAML-6.0.2-cp312-cp312-win32.whl", hash = "sha256:ef6107725bd54b262d6dedcc2af448a266975032bc85ef0172c5f059da6325b4", size = 140591, upload-time = "2024-08-06T20:32:40.241Z" },
    { url = "https://files.pythonhosted.org/packages/0c/e8/4f648c598b17c3d06e8753d7d13d57542b30d56e6c2dedf9c331ae56312e/PyYAML-6.0.2-cp312-cp312-win_amd64.whl", hash = "sha256:7e7401d0de89a9a855c839bc697c079a4af81cf878373abd7dc625847d25cbd8", size = 156338, upload-time = "2024-08-06T20:32:41.93Z" },
    { url = "https://files.pythonhosted.org/packages/ef/e3/3af305b830494fa85d95f6d95ef7fa73f2ee1cc8ef5b495c7c3269fb835f/PyYAML-6.0.2-cp313-cp313-macosx_10_13_x86_64.whl", hash = "sha256:efdca5630322a10774e8e98e1af481aad470dd62c3170801852d752aa7a783ba", size = 181309, upload-time = "2024-08-06T20:32:43.4Z" },
    { url = "https://files.pythonhosted.org/packages/45/9f/3b1c20a0b7a3200524eb0076cc027a970d320bd3a6592873c85c92a08731/PyYAML-6.0.2-cp313-cp313-macosx_11_0_arm64.whl", hash = "sha256:50187695423ffe49e2deacb8cd10510bc361faac997de9efef88badc3bb9e2d1", size = 171679, upload-time = "2024-08-06T20:32:44.801Z" },
    { url = "https://files.pythonhosted.org/packages/7c/9a/337322f27005c33bcb656c655fa78325b730324c78620e8328ae28b64d0c/PyYAML-6.0.2-cp313-cp313-manylinux_2_17_aarch64.manylinux2014_aarch64.whl", hash = "sha256:0ffe8360bab4910ef1b9e87fb812d8bc0a308b0d0eef8c8f44e0254ab3b07133", size = 733428, upload-time = "2024-08-06T20:32:46.432Z" },
    { url = "https://files.pythonhosted.org/packages/a3/69/864fbe19e6c18ea3cc196cbe5d392175b4cf3d5d0ac1403ec3f2d237ebb5/PyYAML-6.0.2-cp313-cp313-manylinux_2_17_s390x.manylinux2014_s390x.whl", hash = "sha256:17e311b6c678207928d649faa7cb0d7b4c26a0ba73d41e99c4fff6b6c3276484", size = 763361, upload-time = "2024-08-06T20:32:51.188Z" },
    { url = "https://files.pythonhosted.org/packages/04/24/b7721e4845c2f162d26f50521b825fb061bc0a5afcf9a386840f23ea19fa/PyYAML-6.0.2-cp313-cp313-manylinux_2_17_x86_64.manylinux2014_x86_64.whl", hash = "sha256:70b189594dbe54f75ab3a1acec5f1e3faa7e8cf2f1e08d9b561cb41b845f69d5", size = 759523, upload-time = "2024-08-06T20:32:53.019Z" },
    { url = "https://files.pythonhosted.org/packages/2b/b2/e3234f59ba06559c6ff63c4e10baea10e5e7df868092bf9ab40e5b9c56b6/PyYAML-6.0.2-cp313-cp313-musllinux_1_1_aarch64.whl", hash = "sha256:41e4e3953a79407c794916fa277a82531dd93aad34e29c2a514c2c0c5fe971cc", size = 726660, upload-time = "2024-08-06T20:32:54.708Z" },
    { url = "https://files.pythonhosted.org/packages/fe/0f/25911a9f080464c59fab9027482f822b86bf0608957a5fcc6eaac85aa515/PyYAML-6.0.2-cp313-cp313-musllinux_1_1_x86_64.whl", hash = "sha256:68ccc6023a3400877818152ad9a1033e3db8625d899c72eacb5a668902e4d652", size = 751597, upload-time = "2024-08-06T20:32:56.985Z" },
    { url = "https://files.pythonhosted.org/packages/14/0d/e2c3b43bbce3cf6bd97c840b46088a3031085179e596d4929729d8d68270/PyYAML-6.0.2-cp313-cp313-win32.whl", hash = "sha256:bc2fa7c6b47d6bc618dd7fb02ef6fdedb1090ec036abab80d4681424b84c1183", size = 140527, upload-time = "2024-08-06T20:33:03.001Z" },
    { url = "https://files.pythonhosted.org/packages/fa/de/02b54f42487e3d3c6efb3f89428677074ca7bf43aae402517bc7cca949f3/PyYAML-6.0.2-cp313-cp313-win_amd64.whl", hash = "sha256:8388ee1976c416731879ac16da0aff3f63b286ffdd57cdeb95f3f2e085687563", size = 156446, upload-time = "2024-08-06T20:33:04.33Z" },
    { url = "https://files.pythonhosted.org/packages/65/d8/b7a1db13636d7fb7d4ff431593c510c8b8fca920ade06ca8ef20015493c5/PyYAML-6.0.2-cp39-cp39-macosx_10_9_x86_64.whl", hash = "sha256:688ba32a1cffef67fd2e9398a2efebaea461578b0923624778664cc1c914db5d", size = 184777, upload-time = "2024-08-06T20:33:25.896Z" },
    { url = "https://files.pythonhosted.org/packages/0a/02/6ec546cd45143fdf9840b2c6be8d875116a64076218b61d68e12548e5839/PyYAML-6.0.2-cp39-cp39-macosx_11_0_arm64.whl", hash = "sha256:a8786accb172bd8afb8be14490a16625cbc387036876ab6ba70912730faf8e1f", size = 172318, upload-time = "2024-08-06T20:33:27.212Z" },
    { url = "https://files.pythonhosted.org/packages/0e/9a/8cc68be846c972bda34f6c2a93abb644fb2476f4dcc924d52175786932c9/PyYAML-6.0.2-cp39-cp39-manylinux_2_17_aarch64.manylinux2014_aarch64.whl", hash = "sha256:d8e03406cac8513435335dbab54c0d385e4a49e4945d2909a581c83647ca0290", size = 720891, upload-time = "2024-08-06T20:33:28.974Z" },
    { url = "https://files.pythonhosted.org/packages/e9/6c/6e1b7f40181bc4805e2e07f4abc10a88ce4648e7e95ff1abe4ae4014a9b2/PyYAML-6.0.2-cp39-cp39-manylinux_2_17_s390x.manylinux2014_s390x.whl", hash = "sha256:f753120cb8181e736c57ef7636e83f31b9c0d1722c516f7e86cf15b7aa57ff12", size = 722614, upload-time = "2024-08-06T20:33:34.157Z" },
    { url = "https://files.pythonhosted.org/packages/3d/32/e7bd8535d22ea2874cef6a81021ba019474ace0d13a4819c2a4bce79bd6a/PyYAML-6.0.2-cp39-cp39-manylinux_2_17_x86_64.manylinux2014_x86_64.whl", hash = "sha256:3b1fdb9dc17f5a7677423d508ab4f243a726dea51fa5e70992e59a7411c89d19", size = 737360, upload-time = "2024-08-06T20:33:35.84Z" },
    { url = "https://files.pythonhosted.org/packages/d7/12/7322c1e30b9be969670b672573d45479edef72c9a0deac3bb2868f5d7469/PyYAML-6.0.2-cp39-cp39-musllinux_1_1_aarch64.whl", hash = "sha256:0b69e4ce7a131fe56b7e4d770c67429700908fc0752af059838b1cfb41960e4e", size = 699006, upload-time = "2024-08-06T20:33:37.501Z" },
    { url = "https://files.pythonhosted.org/packages/82/72/04fcad41ca56491995076630c3ec1e834be241664c0c09a64c9a2589b507/PyYAML-6.0.2-cp39-cp39-musllinux_1_1_x86_64.whl", hash = "sha256:a9f8c2e67970f13b16084e04f134610fd1d374bf477b17ec1599185cf611d725", size = 723577, upload-time = "2024-08-06T20:33:39.389Z" },
    { url = "https://files.pythonhosted.org/packages/ed/5e/46168b1f2757f1fcd442bc3029cd8767d88a98c9c05770d8b420948743bb/PyYAML-6.0.2-cp39-cp39-win32.whl", hash = "sha256:6395c297d42274772abc367baaa79683958044e5d3835486c16da75d2a694631", size = 144593, upload-time = "2024-08-06T20:33:46.63Z" },
    { url = "https://files.pythonhosted.org/packages/19/87/5124b1c1f2412bb95c59ec481eaf936cd32f0fe2a7b16b97b81c4c017a6a/PyYAML-6.0.2-cp39-cp39-win_amd64.whl", hash = "sha256:39693e1f8320ae4f43943590b49779ffb98acb81f788220ea932a6b6c51004d8", size = 162312, upload-time = "2024-08-06T20:33:49.073Z" },
]

[[package]]
name = "readme-renderer"
version = "44.0"
source = { registry = "https://pypi.org/simple" }
dependencies = [
    { name = "docutils" },
    { name = "nh3" },
    { name = "pygments" },
]
sdist = { url = "https://files.pythonhosted.org/packages/5a/a9/104ec9234c8448c4379768221ea6df01260cd6c2ce13182d4eac531c8342/readme_renderer-44.0.tar.gz", hash = "sha256:8712034eabbfa6805cacf1402b4eeb2a73028f72d1166d6f5cb7f9c047c5d1e1", size = 32056, upload-time = "2024-07-08T15:00:57.805Z" }
wheels = [
    { url = "https://files.pythonhosted.org/packages/e1/67/921ec3024056483db83953ae8e48079ad62b92db7880013ca77632921dd0/readme_renderer-44.0-py3-none-any.whl", hash = "sha256:2fbca89b81a08526aadf1357a8c2ae889ec05fb03f5da67f9769c9a592166151", size = 13310, upload-time = "2024-07-08T15:00:56.577Z" },
]

[[package]]
name = "referencing"
version = "0.36.2"
source = { registry = "https://pypi.org/simple" }
dependencies = [
    { name = "attrs" },
    { name = "rpds-py" },
    { name = "typing-extensions", marker = "python_full_version < '3.13'" },
]
sdist = { url = "https://files.pythonhosted.org/packages/2f/db/98b5c277be99dd18bfd91dd04e1b759cad18d1a338188c936e92f921c7e2/referencing-0.36.2.tar.gz", hash = "sha256:df2e89862cd09deabbdba16944cc3f10feb6b3e6f18e902f7cc25609a34775aa", size = 74744, upload-time = "2025-01-25T08:48:16.138Z" }
wheels = [
    { url = "https://files.pythonhosted.org/packages/c1/b1/3baf80dc6d2b7bc27a95a67752d0208e410351e3feb4eb78de5f77454d8d/referencing-0.36.2-py3-none-any.whl", hash = "sha256:e8699adbbf8b5c7de96d8ffa0eb5c158b3beafce084968e2ea8bb08c6794dcd0", size = 26775, upload-time = "2025-01-25T08:48:14.241Z" },
]

[[package]]
name = "regex"
version = "2024.11.6"
source = { registry = "https://pypi.org/simple" }
sdist = { url = "https://files.pythonhosted.org/packages/8e/5f/bd69653fbfb76cf8604468d3b4ec4c403197144c7bfe0e6a5fc9e02a07cb/regex-2024.11.6.tar.gz", hash = "sha256:7ab159b063c52a0333c884e4679f8d7a85112ee3078fe3d9004b2dd875585519", size = 399494, upload-time = "2024-11-06T20:12:31.635Z" }
wheels = [
    { url = "https://files.pythonhosted.org/packages/95/3c/4651f6b130c6842a8f3df82461a8950f923925db8b6961063e82744bddcc/regex-2024.11.6-cp310-cp310-macosx_10_9_universal2.whl", hash = "sha256:ff590880083d60acc0433f9c3f713c51f7ac6ebb9adf889c79a261ecf541aa91", size = 482674, upload-time = "2024-11-06T20:08:57.575Z" },
    { url = "https://files.pythonhosted.org/packages/15/51/9f35d12da8434b489c7b7bffc205c474a0a9432a889457026e9bc06a297a/regex-2024.11.6-cp310-cp310-macosx_10_9_x86_64.whl", hash = "sha256:658f90550f38270639e83ce492f27d2c8d2cd63805c65a13a14d36ca126753f0", size = 287684, upload-time = "2024-11-06T20:08:59.787Z" },
    { url = "https://files.pythonhosted.org/packages/bd/18/b731f5510d1b8fb63c6b6d3484bfa9a59b84cc578ac8b5172970e05ae07c/regex-2024.11.6-cp310-cp310-macosx_11_0_arm64.whl", hash = "sha256:164d8b7b3b4bcb2068b97428060b2a53be050085ef94eca7f240e7947f1b080e", size = 284589, upload-time = "2024-11-06T20:09:01.896Z" },
    { url = "https://files.pythonhosted.org/packages/78/a2/6dd36e16341ab95e4c6073426561b9bfdeb1a9c9b63ab1b579c2e96cb105/regex-2024.11.6-cp310-cp310-manylinux_2_17_aarch64.manylinux2014_aarch64.whl", hash = "sha256:d3660c82f209655a06b587d55e723f0b813d3a7db2e32e5e7dc64ac2a9e86fde", size = 782511, upload-time = "2024-11-06T20:09:04.062Z" },
    { url = "https://files.pythonhosted.org/packages/1b/2b/323e72d5d2fd8de0d9baa443e1ed70363ed7e7b2fb526f5950c5cb99c364/regex-2024.11.6-cp310-cp310-manylinux_2_17_ppc64le.manylinux2014_ppc64le.whl", hash = "sha256:d22326fcdef5e08c154280b71163ced384b428343ae16a5ab2b3354aed12436e", size = 821149, upload-time = "2024-11-06T20:09:06.237Z" },
    { url = "https://files.pythonhosted.org/packages/90/30/63373b9ea468fbef8a907fd273e5c329b8c9535fee36fc8dba5fecac475d/regex-2024.11.6-cp310-cp310-manylinux_2_17_s390x.manylinux2014_s390x.whl", hash = "sha256:f1ac758ef6aebfc8943560194e9fd0fa18bcb34d89fd8bd2af18183afd8da3a2", size = 809707, upload-time = "2024-11-06T20:09:07.715Z" },
    { url = "https://files.pythonhosted.org/packages/f2/98/26d3830875b53071f1f0ae6d547f1d98e964dd29ad35cbf94439120bb67a/regex-2024.11.6-cp310-cp310-manylinux_2_17_x86_64.manylinux2014_x86_64.whl", hash = "sha256:997d6a487ff00807ba810e0f8332c18b4eb8d29463cfb7c820dc4b6e7562d0cf", size = 781702, upload-time = "2024-11-06T20:09:10.101Z" },
    { url = "https://files.pythonhosted.org/packages/87/55/eb2a068334274db86208ab9d5599ffa63631b9f0f67ed70ea7c82a69bbc8/regex-2024.11.6-cp310-cp310-manylinux_2_5_i686.manylinux1_i686.manylinux_2_17_i686.manylinux2014_i686.whl", hash = "sha256:02a02d2bb04fec86ad61f3ea7f49c015a0681bf76abb9857f945d26159d2968c", size = 771976, upload-time = "2024-11-06T20:09:11.566Z" },
    { url = "https://files.pythonhosted.org/packages/74/c0/be707bcfe98254d8f9d2cff55d216e946f4ea48ad2fd8cf1428f8c5332ba/regex-2024.11.6-cp310-cp310-manylinux_2_5_x86_64.manylinux1_x86_64.manylinux_2_12_x86_64.manylinux2010_x86_64.whl", hash = "sha256:f02f93b92358ee3f78660e43b4b0091229260c5d5c408d17d60bf26b6c900e86", size = 697397, upload-time = "2024-11-06T20:09:13.119Z" },
    { url = "https://files.pythonhosted.org/packages/49/dc/bb45572ceb49e0f6509f7596e4ba7031f6819ecb26bc7610979af5a77f45/regex-2024.11.6-cp310-cp310-musllinux_1_2_aarch64.whl", hash = "sha256:06eb1be98df10e81ebaded73fcd51989dcf534e3c753466e4b60c4697a003b67", size = 768726, upload-time = "2024-11-06T20:09:14.85Z" },
    { url = "https://files.pythonhosted.org/packages/5a/db/f43fd75dc4c0c2d96d0881967897926942e935d700863666f3c844a72ce6/regex-2024.11.6-cp310-cp310-musllinux_1_2_i686.whl", hash = "sha256:040df6fe1a5504eb0f04f048e6d09cd7c7110fef851d7c567a6b6e09942feb7d", size = 775098, upload-time = "2024-11-06T20:09:16.504Z" },
    { url = "https://files.pythonhosted.org/packages/99/d7/f94154db29ab5a89d69ff893159b19ada89e76b915c1293e98603d39838c/regex-2024.11.6-cp310-cp310-musllinux_1_2_ppc64le.whl", hash = "sha256:fdabbfc59f2c6edba2a6622c647b716e34e8e3867e0ab975412c5c2f79b82da2", size = 839325, upload-time = "2024-11-06T20:09:18.698Z" },
    { url = "https://files.pythonhosted.org/packages/f7/17/3cbfab1f23356fbbf07708220ab438a7efa1e0f34195bf857433f79f1788/regex-2024.11.6-cp310-cp310-musllinux_1_2_s390x.whl", hash = "sha256:8447d2d39b5abe381419319f942de20b7ecd60ce86f16a23b0698f22e1b70008", size = 843277, upload-time = "2024-11-06T20:09:21.725Z" },
    { url = "https://files.pythonhosted.org/packages/7e/f2/48b393b51900456155de3ad001900f94298965e1cad1c772b87f9cfea011/regex-2024.11.6-cp310-cp310-musllinux_1_2_x86_64.whl", hash = "sha256:da8f5fc57d1933de22a9e23eec290a0d8a5927a5370d24bda9a6abe50683fe62", size = 773197, upload-time = "2024-11-06T20:09:24.092Z" },
    { url = "https://files.pythonhosted.org/packages/45/3f/ef9589aba93e084cd3f8471fded352826dcae8489b650d0b9b27bc5bba8a/regex-2024.11.6-cp310-cp310-win32.whl", hash = "sha256:b489578720afb782f6ccf2840920f3a32e31ba28a4b162e13900c3e6bd3f930e", size = 261714, upload-time = "2024-11-06T20:09:26.36Z" },
    { url = "https://files.pythonhosted.org/packages/42/7e/5f1b92c8468290c465fd50c5318da64319133231415a8aa6ea5ab995a815/regex-2024.11.6-cp310-cp310-win_amd64.whl", hash = "sha256:5071b2093e793357c9d8b2929dfc13ac5f0a6c650559503bb81189d0a3814519", size = 274042, upload-time = "2024-11-06T20:09:28.762Z" },
    { url = "https://files.pythonhosted.org/packages/58/58/7e4d9493a66c88a7da6d205768119f51af0f684fe7be7bac8328e217a52c/regex-2024.11.6-cp311-cp311-macosx_10_9_universal2.whl", hash = "sha256:5478c6962ad548b54a591778e93cd7c456a7a29f8eca9c49e4f9a806dcc5d638", size = 482669, upload-time = "2024-11-06T20:09:31.064Z" },
    { url = "https://files.pythonhosted.org/packages/34/4c/8f8e631fcdc2ff978609eaeef1d6994bf2f028b59d9ac67640ed051f1218/regex-2024.11.6-cp311-cp311-macosx_10_9_x86_64.whl", hash = "sha256:2c89a8cc122b25ce6945f0423dc1352cb9593c68abd19223eebbd4e56612c5b7", size = 287684, upload-time = "2024-11-06T20:09:32.915Z" },
    { url = "https://files.pythonhosted.org/packages/c5/1b/f0e4d13e6adf866ce9b069e191f303a30ab1277e037037a365c3aad5cc9c/regex-2024.11.6-cp311-cp311-macosx_11_0_arm64.whl", hash = "sha256:94d87b689cdd831934fa3ce16cc15cd65748e6d689f5d2b8f4f4df2065c9fa20", size = 284589, upload-time = "2024-11-06T20:09:35.504Z" },
    { url = "https://files.pythonhosted.org/packages/25/4d/ab21047f446693887f25510887e6820b93f791992994f6498b0318904d4a/regex-2024.11.6-cp311-cp311-manylinux_2_17_aarch64.manylinux2014_aarch64.whl", hash = "sha256:1062b39a0a2b75a9c694f7a08e7183a80c63c0d62b301418ffd9c35f55aaa114", size = 792121, upload-time = "2024-11-06T20:09:37.701Z" },
    { url = "https://files.pythonhosted.org/packages/45/ee/c867e15cd894985cb32b731d89576c41a4642a57850c162490ea34b78c3b/regex-2024.11.6-cp311-cp311-manylinux_2_17_ppc64le.manylinux2014_ppc64le.whl", hash = "sha256:167ed4852351d8a750da48712c3930b031f6efdaa0f22fa1933716bfcd6bf4a3", size = 831275, upload-time = "2024-11-06T20:09:40.371Z" },
    { url = "https://files.pythonhosted.org/packages/b3/12/b0f480726cf1c60f6536fa5e1c95275a77624f3ac8fdccf79e6727499e28/regex-2024.11.6-cp311-cp311-manylinux_2_17_s390x.manylinux2014_s390x.whl", hash = "sha256:2d548dafee61f06ebdb584080621f3e0c23fff312f0de1afc776e2a2ba99a74f", size = 818257, upload-time = "2024-11-06T20:09:43.059Z" },
    { url = "https://files.pythonhosted.org/packages/bf/ce/0d0e61429f603bac433910d99ef1a02ce45a8967ffbe3cbee48599e62d88/regex-2024.11.6-cp311-cp311-manylinux_2_17_x86_64.manylinux2014_x86_64.whl", hash = "sha256:f2a19f302cd1ce5dd01a9099aaa19cae6173306d1302a43b627f62e21cf18ac0", size = 792727, upload-time = "2024-11-06T20:09:48.19Z" },
    { url = "https://files.pythonhosted.org/packages/e4/c1/243c83c53d4a419c1556f43777ccb552bccdf79d08fda3980e4e77dd9137/regex-2024.11.6-cp311-cp311-manylinux_2_5_i686.manylinux1_i686.manylinux_2_17_i686.manylinux2014_i686.whl", hash = "sha256:bec9931dfb61ddd8ef2ebc05646293812cb6b16b60cf7c9511a832b6f1854b55", size = 780667, upload-time = "2024-11-06T20:09:49.828Z" },
    { url = "https://files.pythonhosted.org/packages/c5/f4/75eb0dd4ce4b37f04928987f1d22547ddaf6c4bae697623c1b05da67a8aa/regex-2024.11.6-cp311-cp311-musllinux_1_2_aarch64.whl", hash = "sha256:9714398225f299aa85267fd222f7142fcb5c769e73d7733344efc46f2ef5cf89", size = 776963, upload-time = "2024-11-06T20:09:51.819Z" },
    { url = "https://files.pythonhosted.org/packages/16/5d/95c568574e630e141a69ff8a254c2f188b4398e813c40d49228c9bbd9875/regex-2024.11.6-cp311-cp311-musllinux_1_2_i686.whl", hash = "sha256:202eb32e89f60fc147a41e55cb086db2a3f8cb82f9a9a88440dcfc5d37faae8d", size = 784700, upload-time = "2024-11-06T20:09:53.982Z" },
    { url = "https://files.pythonhosted.org/packages/8e/b5/f8495c7917f15cc6fee1e7f395e324ec3e00ab3c665a7dc9d27562fd5290/regex-2024.11.6-cp311-cp311-musllinux_1_2_ppc64le.whl", hash = "sha256:4181b814e56078e9b00427ca358ec44333765f5ca1b45597ec7446d3a1ef6e34", size = 848592, upload-time = "2024-11-06T20:09:56.222Z" },
    { url = "https://files.pythonhosted.org/packages/1c/80/6dd7118e8cb212c3c60b191b932dc57db93fb2e36fb9e0e92f72a5909af9/regex-2024.11.6-cp311-cp311-musllinux_1_2_s390x.whl", hash = "sha256:068376da5a7e4da51968ce4c122a7cd31afaaec4fccc7856c92f63876e57b51d", size = 852929, upload-time = "2024-11-06T20:09:58.642Z" },
    { url = "https://files.pythonhosted.org/packages/11/9b/5a05d2040297d2d254baf95eeeb6df83554e5e1df03bc1a6687fc4ba1f66/regex-2024.11.6-cp311-cp311-musllinux_1_2_x86_64.whl", hash = "sha256:ac10f2c4184420d881a3475fb2c6f4d95d53a8d50209a2500723d831036f7c45", size = 781213, upload-time = "2024-11-06T20:10:00.867Z" },
    { url = "https://files.pythonhosted.org/packages/26/b7/b14e2440156ab39e0177506c08c18accaf2b8932e39fb092074de733d868/regex-2024.11.6-cp311-cp311-win32.whl", hash = "sha256:c36f9b6f5f8649bb251a5f3f66564438977b7ef8386a52460ae77e6070d309d9", size = 261734, upload-time = "2024-11-06T20:10:03.361Z" },
    { url = "https://files.pythonhosted.org/packages/80/32/763a6cc01d21fb3819227a1cc3f60fd251c13c37c27a73b8ff4315433a8e/regex-2024.11.6-cp311-cp311-win_amd64.whl", hash = "sha256:02e28184be537f0e75c1f9b2f8847dc51e08e6e171c6bde130b2687e0c33cf60", size = 274052, upload-time = "2024-11-06T20:10:05.179Z" },
    { url = "https://files.pythonhosted.org/packages/ba/30/9a87ce8336b172cc232a0db89a3af97929d06c11ceaa19d97d84fa90a8f8/regex-2024.11.6-cp312-cp312-macosx_10_13_universal2.whl", hash = "sha256:52fb28f528778f184f870b7cf8f225f5eef0a8f6e3778529bdd40c7b3920796a", size = 483781, upload-time = "2024-11-06T20:10:07.07Z" },
    { url = "https://files.pythonhosted.org/packages/01/e8/00008ad4ff4be8b1844786ba6636035f7ef926db5686e4c0f98093612add/regex-2024.11.6-cp312-cp312-macosx_10_13_x86_64.whl", hash = "sha256:fdd6028445d2460f33136c55eeb1f601ab06d74cb3347132e1c24250187500d9", size = 288455, upload-time = "2024-11-06T20:10:09.117Z" },
    { url = "https://files.pythonhosted.org/packages/60/85/cebcc0aff603ea0a201667b203f13ba75d9fc8668fab917ac5b2de3967bc/regex-2024.11.6-cp312-cp312-macosx_11_0_arm64.whl", hash = "sha256:805e6b60c54bf766b251e94526ebad60b7de0c70f70a4e6210ee2891acb70bf2", size = 284759, upload-time = "2024-11-06T20:10:11.155Z" },
    { url = "https://files.pythonhosted.org/packages/94/2b/701a4b0585cb05472a4da28ee28fdfe155f3638f5e1ec92306d924e5faf0/regex-2024.11.6-cp312-cp312-manylinux_2_17_aarch64.manylinux2014_aarch64.whl", hash = "sha256:b85c2530be953a890eaffde05485238f07029600e8f098cdf1848d414a8b45e4", size = 794976, upload-time = "2024-11-06T20:10:13.24Z" },
    { url = "https://files.pythonhosted.org/packages/4b/bf/fa87e563bf5fee75db8915f7352e1887b1249126a1be4813837f5dbec965/regex-2024.11.6-cp312-cp312-manylinux_2_17_ppc64le.manylinux2014_ppc64le.whl", hash = "sha256:bb26437975da7dc36b7efad18aa9dd4ea569d2357ae6b783bf1118dabd9ea577", size = 833077, upload-time = "2024-11-06T20:10:15.37Z" },
    { url = "https://files.pythonhosted.org/packages/a1/56/7295e6bad94b047f4d0834e4779491b81216583c00c288252ef625c01d23/regex-2024.11.6-cp312-cp312-manylinux_2_17_s390x.manylinux2014_s390x.whl", hash = "sha256:abfa5080c374a76a251ba60683242bc17eeb2c9818d0d30117b4486be10c59d3", size = 823160, upload-time = "2024-11-06T20:10:19.027Z" },
    { url = "https://files.pythonhosted.org/packages/fb/13/e3b075031a738c9598c51cfbc4c7879e26729c53aa9cca59211c44235314/regex-2024.11.6-cp312-cp312-manylinux_2_17_x86_64.manylinux2014_x86_64.whl", hash = "sha256:70b7fa6606c2881c1db9479b0eaa11ed5dfa11c8d60a474ff0e095099f39d98e", size = 796896, upload-time = "2024-11-06T20:10:21.85Z" },
    { url = "https://files.pythonhosted.org/packages/24/56/0b3f1b66d592be6efec23a795b37732682520b47c53da5a32c33ed7d84e3/regex-2024.11.6-cp312-cp312-manylinux_2_5_i686.manylinux1_i686.manylinux_2_17_i686.manylinux2014_i686.whl", hash = "sha256:0c32f75920cf99fe6b6c539c399a4a128452eaf1af27f39bce8909c9a3fd8cbe", size = 783997, upload-time = "2024-11-06T20:10:24.329Z" },
    { url = "https://files.pythonhosted.org/packages/f9/a1/eb378dada8b91c0e4c5f08ffb56f25fcae47bf52ad18f9b2f33b83e6d498/regex-2024.11.6-cp312-cp312-musllinux_1_2_aarch64.whl", hash = "sha256:982e6d21414e78e1f51cf595d7f321dcd14de1f2881c5dc6a6e23bbbbd68435e", size = 781725, upload-time = "2024-11-06T20:10:28.067Z" },
    { url = "https://files.pythonhosted.org/packages/83/f2/033e7dec0cfd6dda93390089864732a3409246ffe8b042e9554afa9bff4e/regex-2024.11.6-cp312-cp312-musllinux_1_2_i686.whl", hash = "sha256:a7c2155f790e2fb448faed6dd241386719802296ec588a8b9051c1f5c481bc29", size = 789481, upload-time = "2024-11-06T20:10:31.612Z" },
    { url = "https://files.pythonhosted.org/packages/83/23/15d4552ea28990a74e7696780c438aadd73a20318c47e527b47a4a5a596d/regex-2024.11.6-cp312-cp312-musllinux_1_2_ppc64le.whl", hash = "sha256:149f5008d286636e48cd0b1dd65018548944e495b0265b45e1bffecce1ef7f39", size = 852896, upload-time = "2024-11-06T20:10:34.054Z" },
    { url = "https://files.pythonhosted.org/packages/e3/39/ed4416bc90deedbfdada2568b2cb0bc1fdb98efe11f5378d9892b2a88f8f/regex-2024.11.6-cp312-cp312-musllinux_1_2_s390x.whl", hash = "sha256:e5364a4502efca094731680e80009632ad6624084aff9a23ce8c8c6820de3e51", size = 860138, upload-time = "2024-11-06T20:10:36.142Z" },
    { url = "https://files.pythonhosted.org/packages/93/2d/dd56bb76bd8e95bbce684326302f287455b56242a4f9c61f1bc76e28360e/regex-2024.11.6-cp312-cp312-musllinux_1_2_x86_64.whl", hash = "sha256:0a86e7eeca091c09e021db8eb72d54751e527fa47b8d5787caf96d9831bd02ad", size = 787692, upload-time = "2024-11-06T20:10:38.394Z" },
    { url = "https://files.pythonhosted.org/packages/0b/55/31877a249ab7a5156758246b9c59539abbeba22461b7d8adc9e8475ff73e/regex-2024.11.6-cp312-cp312-win32.whl", hash = "sha256:32f9a4c643baad4efa81d549c2aadefaeba12249b2adc5af541759237eee1c54", size = 262135, upload-time = "2024-11-06T20:10:40.367Z" },
    { url = "https://files.pythonhosted.org/packages/38/ec/ad2d7de49a600cdb8dd78434a1aeffe28b9d6fc42eb36afab4a27ad23384/regex-2024.11.6-cp312-cp312-win_amd64.whl", hash = "sha256:a93c194e2df18f7d264092dc8539b8ffb86b45b899ab976aa15d48214138e81b", size = 273567, upload-time = "2024-11-06T20:10:43.467Z" },
    { url = "https://files.pythonhosted.org/packages/90/73/bcb0e36614601016552fa9344544a3a2ae1809dc1401b100eab02e772e1f/regex-2024.11.6-cp313-cp313-macosx_10_13_universal2.whl", hash = "sha256:a6ba92c0bcdf96cbf43a12c717eae4bc98325ca3730f6b130ffa2e3c3c723d84", size = 483525, upload-time = "2024-11-06T20:10:45.19Z" },
    { url = "https://files.pythonhosted.org/packages/0f/3f/f1a082a46b31e25291d830b369b6b0c5576a6f7fb89d3053a354c24b8a83/regex-2024.11.6-cp313-cp313-macosx_10_13_x86_64.whl", hash = "sha256:525eab0b789891ac3be914d36893bdf972d483fe66551f79d3e27146191a37d4", size = 288324, upload-time = "2024-11-06T20:10:47.177Z" },
    { url = "https://files.pythonhosted.org/packages/09/c9/4e68181a4a652fb3ef5099e077faf4fd2a694ea6e0f806a7737aff9e758a/regex-2024.11.6-cp313-cp313-macosx_11_0_arm64.whl", hash = "sha256:086a27a0b4ca227941700e0b31425e7a28ef1ae8e5e05a33826e17e47fbfdba0", size = 284617, upload-time = "2024-11-06T20:10:49.312Z" },
    { url = "https://files.pythonhosted.org/packages/fc/fd/37868b75eaf63843165f1d2122ca6cb94bfc0271e4428cf58c0616786dce/regex-2024.11.6-cp313-cp313-manylinux_2_17_aarch64.manylinux2014_aarch64.whl", hash = "sha256:bde01f35767c4a7899b7eb6e823b125a64de314a8ee9791367c9a34d56af18d0", size = 795023, upload-time = "2024-11-06T20:10:51.102Z" },
    { url = "https://files.pythonhosted.org/packages/c4/7c/d4cd9c528502a3dedb5c13c146e7a7a539a3853dc20209c8e75d9ba9d1b2/regex-2024.11.6-cp313-cp313-manylinux_2_17_ppc64le.manylinux2014_ppc64le.whl", hash = "sha256:b583904576650166b3d920d2bcce13971f6f9e9a396c673187f49811b2769dc7", size = 833072, upload-time = "2024-11-06T20:10:52.926Z" },
    { url = "https://files.pythonhosted.org/packages/4f/db/46f563a08f969159c5a0f0e722260568425363bea43bb7ae370becb66a67/regex-2024.11.6-cp313-cp313-manylinux_2_17_s390x.manylinux2014_s390x.whl", hash = "sha256:1c4de13f06a0d54fa0d5ab1b7138bfa0d883220965a29616e3ea61b35d5f5fc7", size = 823130, upload-time = "2024-11-06T20:10:54.828Z" },
    { url = "https://files.pythonhosted.org/packages/db/60/1eeca2074f5b87df394fccaa432ae3fc06c9c9bfa97c5051aed70e6e00c2/regex-2024.11.6-cp313-cp313-manylinux_2_17_x86_64.manylinux2014_x86_64.whl", hash = "sha256:3cde6e9f2580eb1665965ce9bf17ff4952f34f5b126beb509fee8f4e994f143c", size = 796857, upload-time = "2024-11-06T20:10:56.634Z" },
    { url = "https://files.pythonhosted.org/packages/10/db/ac718a08fcee981554d2f7bb8402f1faa7e868c1345c16ab1ebec54b0d7b/regex-2024.11.6-cp313-cp313-manylinux_2_5_i686.manylinux1_i686.manylinux_2_17_i686.manylinux2014_i686.whl", hash = "sha256:0d7f453dca13f40a02b79636a339c5b62b670141e63efd511d3f8f73fba162b3", size = 784006, upload-time = "2024-11-06T20:10:59.369Z" },
    { url = "https://files.pythonhosted.org/packages/c2/41/7da3fe70216cea93144bf12da2b87367590bcf07db97604edeea55dac9ad/regex-2024.11.6-cp313-cp313-musllinux_1_2_aarch64.whl", hash = "sha256:59dfe1ed21aea057a65c6b586afd2a945de04fc7db3de0a6e3ed5397ad491b07", size = 781650, upload-time = "2024-11-06T20:11:02.042Z" },
    { url = "https://files.pythonhosted.org/packages/a7/d5/880921ee4eec393a4752e6ab9f0fe28009435417c3102fc413f3fe81c4e5/regex-2024.11.6-cp313-cp313-musllinux_1_2_i686.whl", hash = "sha256:b97c1e0bd37c5cd7902e65f410779d39eeda155800b65fc4d04cc432efa9bc6e", size = 789545, upload-time = "2024-11-06T20:11:03.933Z" },
    { url = "https://files.pythonhosted.org/packages/dc/96/53770115e507081122beca8899ab7f5ae28ae790bfcc82b5e38976df6a77/regex-2024.11.6-cp313-cp313-musllinux_1_2_ppc64le.whl", hash = "sha256:f9d1e379028e0fc2ae3654bac3cbbef81bf3fd571272a42d56c24007979bafb6", size = 853045, upload-time = "2024-11-06T20:11:06.497Z" },
    { url = "https://files.pythonhosted.org/packages/31/d3/1372add5251cc2d44b451bd94f43b2ec78e15a6e82bff6a290ef9fd8f00a/regex-2024.11.6-cp313-cp313-musllinux_1_2_s390x.whl", hash = "sha256:13291b39131e2d002a7940fb176e120bec5145f3aeb7621be6534e46251912c4", size = 860182, upload-time = "2024-11-06T20:11:09.06Z" },
    { url = "https://files.pythonhosted.org/packages/ed/e3/c446a64984ea9f69982ba1a69d4658d5014bc7a0ea468a07e1a1265db6e2/regex-2024.11.6-cp313-cp313-musllinux_1_2_x86_64.whl", hash = "sha256:4f51f88c126370dcec4908576c5a627220da6c09d0bff31cfa89f2523843316d", size = 787733, upload-time = "2024-11-06T20:11:11.256Z" },
    { url = "https://files.pythonhosted.org/packages/2b/f1/e40c8373e3480e4f29f2692bd21b3e05f296d3afebc7e5dcf21b9756ca1c/regex-2024.11.6-cp313-cp313-win32.whl", hash = "sha256:63b13cfd72e9601125027202cad74995ab26921d8cd935c25f09c630436348ff", size = 262122, upload-time = "2024-11-06T20:11:13.161Z" },
    { url = "https://files.pythonhosted.org/packages/45/94/bc295babb3062a731f52621cdc992d123111282e291abaf23faa413443ea/regex-2024.11.6-cp313-cp313-win_amd64.whl", hash = "sha256:2b3361af3198667e99927da8b84c1b010752fa4b1115ee30beaa332cabc3ef1a", size = 273545, upload-time = "2024-11-06T20:11:15Z" },
    { url = "https://files.pythonhosted.org/packages/89/23/c4a86df398e57e26f93b13ae63acce58771e04bdde86092502496fa57f9c/regex-2024.11.6-cp39-cp39-macosx_10_9_universal2.whl", hash = "sha256:5704e174f8ccab2026bd2f1ab6c510345ae8eac818b613d7d73e785f1310f839", size = 482682, upload-time = "2024-11-06T20:11:52.65Z" },
    { url = "https://files.pythonhosted.org/packages/3c/8b/45c24ab7a51a1658441b961b86209c43e6bb9d39caf1e63f46ce6ea03bc7/regex-2024.11.6-cp39-cp39-macosx_10_9_x86_64.whl", hash = "sha256:220902c3c5cc6af55d4fe19ead504de80eb91f786dc102fbd74894b1551f095e", size = 287679, upload-time = "2024-11-06T20:11:55.011Z" },
    { url = "https://files.pythonhosted.org/packages/7a/d1/598de10b17fdafc452d11f7dada11c3be4e379a8671393e4e3da3c4070df/regex-2024.11.6-cp39-cp39-macosx_11_0_arm64.whl", hash = "sha256:5e7e351589da0850c125f1600a4c4ba3c722efefe16b297de54300f08d734fbf", size = 284578, upload-time = "2024-11-06T20:11:57.033Z" },
    { url = "https://files.pythonhosted.org/packages/49/70/c7eaa219efa67a215846766fde18d92d54cb590b6a04ffe43cef30057622/regex-2024.11.6-cp39-cp39-manylinux_2_17_aarch64.manylinux2014_aarch64.whl", hash = "sha256:5056b185ca113c88e18223183aa1a50e66507769c9640a6ff75859619d73957b", size = 782012, upload-time = "2024-11-06T20:11:59.218Z" },
    { url = "https://files.pythonhosted.org/packages/89/e5/ef52c7eb117dd20ff1697968219971d052138965a4d3d9b95e92e549f505/regex-2024.11.6-cp39-cp39-manylinux_2_17_ppc64le.manylinux2014_ppc64le.whl", hash = "sha256:2e34b51b650b23ed3354b5a07aab37034d9f923db2a40519139af34f485f77d0", size = 820580, upload-time = "2024-11-06T20:12:01.969Z" },
    { url = "https://files.pythonhosted.org/packages/5f/3f/9f5da81aff1d4167ac52711acf789df13e789fe6ac9545552e49138e3282/regex-2024.11.6-cp39-cp39-manylinux_2_17_s390x.manylinux2014_s390x.whl", hash = "sha256:5670bce7b200273eee1840ef307bfa07cda90b38ae56e9a6ebcc9f50da9c469b", size = 809110, upload-time = "2024-11-06T20:12:04.786Z" },
    { url = "https://files.pythonhosted.org/packages/86/44/2101cc0890c3621b90365c9ee8d7291a597c0722ad66eccd6ffa7f1bcc09/regex-2024.11.6-cp39-cp39-manylinux_2_17_x86_64.manylinux2014_x86_64.whl", hash = "sha256:08986dce1339bc932923e7d1232ce9881499a0e02925f7402fb7c982515419ef", size = 780919, upload-time = "2024-11-06T20:12:06.944Z" },
    { url = "https://files.pythonhosted.org/packages/ce/2e/3e0668d8d1c7c3c0d397bf54d92fc182575b3a26939aed5000d3cc78760f/regex-2024.11.6-cp39-cp39-manylinux_2_5_i686.manylinux1_i686.manylinux_2_17_i686.manylinux2014_i686.whl", hash = "sha256:93c0b12d3d3bc25af4ebbf38f9ee780a487e8bf6954c115b9f015822d3bb8e48", size = 771515, upload-time = "2024-11-06T20:12:09.9Z" },
    { url = "https://files.pythonhosted.org/packages/a6/49/1bc4584254355e3dba930a3a2fd7ad26ccba3ebbab7d9100db0aff2eedb0/regex-2024.11.6-cp39-cp39-manylinux_2_5_x86_64.manylinux1_x86_64.manylinux_2_12_x86_64.manylinux2010_x86_64.whl", hash = "sha256:764e71f22ab3b305e7f4c21f1a97e1526a25ebdd22513e251cf376760213da13", size = 696957, upload-time = "2024-11-06T20:12:12.319Z" },
    { url = "https://files.pythonhosted.org/packages/c8/dd/42879c1fc8a37a887cd08e358af3d3ba9e23038cd77c7fe044a86d9450ba/regex-2024.11.6-cp39-cp39-musllinux_1_2_aarch64.whl", hash = "sha256:f056bf21105c2515c32372bbc057f43eb02aae2fda61052e2f7622c801f0b4e2", size = 768088, upload-time = "2024-11-06T20:12:15.149Z" },
    { url = "https://files.pythonhosted.org/packages/89/96/c05a0fe173cd2acd29d5e13c1adad8b706bcaa71b169e1ee57dcf2e74584/regex-2024.11.6-cp39-cp39-musllinux_1_2_i686.whl", hash = "sha256:69ab78f848845569401469da20df3e081e6b5a11cb086de3eed1d48f5ed57c95", size = 774752, upload-time = "2024-11-06T20:12:17.416Z" },
    { url = "https://files.pythonhosted.org/packages/b5/f3/a757748066255f97f14506483436c5f6aded7af9e37bca04ec30c90ca683/regex-2024.11.6-cp39-cp39-musllinux_1_2_ppc64le.whl", hash = "sha256:86fddba590aad9208e2fa8b43b4c098bb0ec74f15718bb6a704e3c63e2cef3e9", size = 838862, upload-time = "2024-11-06T20:12:19.639Z" },
    { url = "https://files.pythonhosted.org/packages/5c/93/c6d2092fd479dcaeea40fc8fa673822829181ded77d294a7f950f1dda6e2/regex-2024.11.6-cp39-cp39-musllinux_1_2_s390x.whl", hash = "sha256:684d7a212682996d21ca12ef3c17353c021fe9de6049e19ac8481ec35574a70f", size = 842622, upload-time = "2024-11-06T20:12:21.841Z" },
    { url = "https://files.pythonhosted.org/packages/ff/9c/daa99532c72f25051a90ef90e1413a8d54413a9e64614d9095b0c1c154d0/regex-2024.11.6-cp39-cp39-musllinux_1_2_x86_64.whl", hash = "sha256:a03e02f48cd1abbd9f3b7e3586d97c8f7a9721c436f51a5245b3b9483044480b", size = 772713, upload-time = "2024-11-06T20:12:24.785Z" },
    { url = "https://files.pythonhosted.org/packages/13/5d/61a533ccb8c231b474ac8e3a7d70155b00dfc61af6cafdccd1947df6d735/regex-2024.11.6-cp39-cp39-win32.whl", hash = "sha256:41758407fc32d5c3c5de163888068cfee69cb4c2be844e7ac517a52770f9af57", size = 261756, upload-time = "2024-11-06T20:12:26.975Z" },
    { url = "https://files.pythonhosted.org/packages/dc/7b/e59b7f7c91ae110d154370c24133f947262525b5d6406df65f23422acc17/regex-2024.11.6-cp39-cp39-win_amd64.whl", hash = "sha256:b2837718570f95dd41675328e111345f9b7095d821bac435aac173ac80b19983", size = 274110, upload-time = "2024-11-06T20:12:29.368Z" },
]

[[package]]
name = "requests"
version = "2.32.3"
source = { registry = "https://pypi.org/simple" }
dependencies = [
    { name = "certifi" },
    { name = "charset-normalizer" },
    { name = "idna" },
    { name = "urllib3", version = "1.26.20", source = { registry = "https://pypi.org/simple" }, marker = "python_full_version < '3.10'" },
    { name = "urllib3", version = "2.4.0", source = { registry = "https://pypi.org/simple" }, marker = "python_full_version >= '3.10'" },
]
sdist = { url = "https://files.pythonhosted.org/packages/63/70/2bf7780ad2d390a8d301ad0b550f1581eadbd9a20f896afe06353c2a2913/requests-2.32.3.tar.gz", hash = "sha256:55365417734eb18255590a9ff9eb97e9e1da868d4ccd6402399eaf68af20a760", size = 131218, upload-time = "2024-05-29T15:37:49.536Z" }
wheels = [
    { url = "https://files.pythonhosted.org/packages/f9/9b/335f9764261e915ed497fcdeb11df5dfd6f7bf257d4a6a2a686d80da4d54/requests-2.32.3-py3-none-any.whl", hash = "sha256:70761cfe03c773ceb22aa2f671b4757976145175cdfca038c02654d061d6dcc6", size = 64928, upload-time = "2024-05-29T15:37:47.027Z" },
]

[[package]]
name = "requests-toolbelt"
version = "1.0.0"
source = { registry = "https://pypi.org/simple" }
dependencies = [
    { name = "requests" },
]
sdist = { url = "https://files.pythonhosted.org/packages/f3/61/d7545dafb7ac2230c70d38d31cbfe4cc64f7144dc41f6e4e4b78ecd9f5bb/requests-toolbelt-1.0.0.tar.gz", hash = "sha256:7681a0a3d047012b5bdc0ee37d7f8f07ebe76ab08caeccfc3921ce23c88d5bc6", size = 206888, upload-time = "2023-05-01T04:11:33.229Z" }
wheels = [
    { url = "https://files.pythonhosted.org/packages/3f/51/d4db610ef29373b879047326cbf6fa98b6c1969d6f6dc423279de2b1be2c/requests_toolbelt-1.0.0-py2.py3-none-any.whl", hash = "sha256:cccfdd665f0a24fcf4726e690f65639d272bb0637b9b92dfd91a5568ccf6bd06", size = 54481, upload-time = "2023-05-01T04:11:28.427Z" },
]

[[package]]
name = "rfc3986"
version = "2.0.0"
source = { registry = "https://pypi.org/simple" }
sdist = { url = "https://files.pythonhosted.org/packages/85/40/1520d68bfa07ab5a6f065a186815fb6610c86fe957bc065754e47f7b0840/rfc3986-2.0.0.tar.gz", hash = "sha256:97aacf9dbd4bfd829baad6e6309fa6573aaf1be3f6fa735c8ab05e46cecb261c", size = 49026, upload-time = "2022-01-10T00:52:30.832Z" }
wheels = [
    { url = "https://files.pythonhosted.org/packages/ff/9a/9afaade874b2fa6c752c36f1548f718b5b83af81ed9b76628329dab81c1b/rfc3986-2.0.0-py2.py3-none-any.whl", hash = "sha256:50b1502b60e289cb37883f3dfd34532b8873c7de9f49bb546641ce9cbd256ebd", size = 31326, upload-time = "2022-01-10T00:52:29.594Z" },
]

[[package]]
name = "rich"
version = "14.0.0"
source = { registry = "https://pypi.org/simple" }
dependencies = [
    { name = "markdown-it-py" },
    { name = "pygments" },
    { name = "typing-extensions", marker = "python_full_version < '3.11'" },
]
sdist = { url = "https://files.pythonhosted.org/packages/a1/53/830aa4c3066a8ab0ae9a9955976fb770fe9c6102117c8ec4ab3ea62d89e8/rich-14.0.0.tar.gz", hash = "sha256:82f1bc23a6a21ebca4ae0c45af9bdbc492ed20231dcb63f297d6d1021a9d5725", size = 224078, upload-time = "2025-03-30T14:15:14.23Z" }
wheels = [
    { url = "https://files.pythonhosted.org/packages/0d/9b/63f4c7ebc259242c89b3acafdb37b41d1185c07ff0011164674e9076b491/rich-14.0.0-py3-none-any.whl", hash = "sha256:1c9491e1951aac09caffd42f448ee3d04e58923ffe14993f6e83068dc395d7e0", size = 243229, upload-time = "2025-03-30T14:15:12.283Z" },
]

[[package]]
name = "rpds-py"
version = "0.25.1"
source = { registry = "https://pypi.org/simple" }
sdist = { url = "https://files.pythonhosted.org/packages/8c/a6/60184b7fc00dd3ca80ac635dd5b8577d444c57e8e8742cecabfacb829921/rpds_py-0.25.1.tar.gz", hash = "sha256:8960b6dac09b62dac26e75d7e2c4a22efb835d827a7278c34f72b2b84fa160e3", size = 27304, upload-time = "2025-05-21T12:46:12.502Z" }
wheels = [
    { url = "https://files.pythonhosted.org/packages/cb/09/e1158988e50905b7f8306487a576b52d32aa9a87f79f7ab24ee8db8b6c05/rpds_py-0.25.1-cp310-cp310-macosx_10_12_x86_64.whl", hash = "sha256:f4ad628b5174d5315761b67f212774a32f5bad5e61396d38108bd801c0a8f5d9", size = 373140, upload-time = "2025-05-21T12:42:38.834Z" },
    { url = "https://files.pythonhosted.org/packages/e0/4b/a284321fb3c45c02fc74187171504702b2934bfe16abab89713eedfe672e/rpds_py-0.25.1-cp310-cp310-macosx_11_0_arm64.whl", hash = "sha256:8c742af695f7525e559c16f1562cf2323db0e3f0fbdcabdf6865b095256b2d40", size = 358860, upload-time = "2025-05-21T12:42:41.394Z" },
    { url = "https://files.pythonhosted.org/packages/4e/46/8ac9811150c75edeae9fc6fa0e70376c19bc80f8e1f7716981433905912b/rpds_py-0.25.1-cp310-cp310-manylinux_2_17_aarch64.manylinux2014_aarch64.whl", hash = "sha256:605ffe7769e24b1800b4d024d24034405d9404f0bc2f55b6db3362cd34145a6f", size = 386179, upload-time = "2025-05-21T12:42:43.213Z" },
    { url = "https://files.pythonhosted.org/packages/f3/ec/87eb42d83e859bce91dcf763eb9f2ab117142a49c9c3d17285440edb5b69/rpds_py-0.25.1-cp310-cp310-manylinux_2_17_armv7l.manylinux2014_armv7l.whl", hash = "sha256:ccc6f3ddef93243538be76f8e47045b4aad7a66a212cd3a0f23e34469473d36b", size = 400282, upload-time = "2025-05-21T12:42:44.92Z" },
    { url = "https://files.pythonhosted.org/packages/68/c8/2a38e0707d7919c8c78e1d582ab15cf1255b380bcb086ca265b73ed6db23/rpds_py-0.25.1-cp310-cp310-manylinux_2_17_ppc64le.manylinux2014_ppc64le.whl", hash = "sha256:f70316f760174ca04492b5ab01be631a8ae30cadab1d1081035136ba12738cfa", size = 521824, upload-time = "2025-05-21T12:42:46.856Z" },
    { url = "https://files.pythonhosted.org/packages/5e/2c/6a92790243569784dde84d144bfd12bd45102f4a1c897d76375076d730ab/rpds_py-0.25.1-cp310-cp310-manylinux_2_17_s390x.manylinux2014_s390x.whl", hash = "sha256:e1dafef8df605fdb46edcc0bf1573dea0d6d7b01ba87f85cd04dc855b2b4479e", size = 411644, upload-time = "2025-05-21T12:42:48.838Z" },
    { url = "https://files.pythonhosted.org/packages/eb/76/66b523ffc84cf47db56efe13ae7cf368dee2bacdec9d89b9baca5e2e6301/rpds_py-0.25.1-cp310-cp310-manylinux_2_17_x86_64.manylinux2014_x86_64.whl", hash = "sha256:0701942049095741a8aeb298a31b203e735d1c61f4423511d2b1a41dcd8a16da", size = 386955, upload-time = "2025-05-21T12:42:50.835Z" },
    { url = "https://files.pythonhosted.org/packages/b6/b9/a362d7522feaa24dc2b79847c6175daa1c642817f4a19dcd5c91d3e2c316/rpds_py-0.25.1-cp310-cp310-manylinux_2_5_i686.manylinux1_i686.whl", hash = "sha256:e87798852ae0b37c88babb7f7bbbb3e3fecc562a1c340195b44c7e24d403e380", size = 421039, upload-time = "2025-05-21T12:42:52.348Z" },
    { url = "https://files.pythonhosted.org/packages/0f/c4/b5b6f70b4d719b6584716889fd3413102acf9729540ee76708d56a76fa97/rpds_py-0.25.1-cp310-cp310-musllinux_1_2_aarch64.whl", hash = "sha256:3bcce0edc1488906c2d4c75c94c70a0417e83920dd4c88fec1078c94843a6ce9", size = 563290, upload-time = "2025-05-21T12:42:54.404Z" },
    { url = "https://files.pythonhosted.org/packages/87/a3/2e6e816615c12a8f8662c9d8583a12eb54c52557521ef218cbe3095a8afa/rpds_py-0.25.1-cp310-cp310-musllinux_1_2_i686.whl", hash = "sha256:e2f6a2347d3440ae789505693a02836383426249d5293541cd712e07e7aecf54", size = 592089, upload-time = "2025-05-21T12:42:55.976Z" },
    { url = "https://files.pythonhosted.org/packages/c0/08/9b8e1050e36ce266135994e2c7ec06e1841f1c64da739daeb8afe9cb77a4/rpds_py-0.25.1-cp310-cp310-musllinux_1_2_x86_64.whl", hash = "sha256:4fd52d3455a0aa997734f3835cbc4c9f32571345143960e7d7ebfe7b5fbfa3b2", size = 558400, upload-time = "2025-05-21T12:42:58.032Z" },
    { url = "https://files.pythonhosted.org/packages/f2/df/b40b8215560b8584baccd839ff5c1056f3c57120d79ac41bd26df196da7e/rpds_py-0.25.1-cp310-cp310-win32.whl", hash = "sha256:3f0b1798cae2bbbc9b9db44ee068c556d4737911ad53a4e5093d09d04b3bbc24", size = 219741, upload-time = "2025-05-21T12:42:59.479Z" },
    { url = "https://files.pythonhosted.org/packages/10/99/e4c58be18cf5d8b40b8acb4122bc895486230b08f978831b16a3916bd24d/rpds_py-0.25.1-cp310-cp310-win_amd64.whl", hash = "sha256:3ebd879ab996537fc510a2be58c59915b5dd63bccb06d1ef514fee787e05984a", size = 231553, upload-time = "2025-05-21T12:43:01.425Z" },
    { url = "https://files.pythonhosted.org/packages/95/e1/df13fe3ddbbea43567e07437f097863b20c99318ae1f58a0fe389f763738/rpds_py-0.25.1-cp311-cp311-macosx_10_12_x86_64.whl", hash = "sha256:5f048bbf18b1f9120685c6d6bb70cc1a52c8cc11bdd04e643d28d3be0baf666d", size = 373341, upload-time = "2025-05-21T12:43:02.978Z" },
    { url = "https://files.pythonhosted.org/packages/7a/58/deef4d30fcbcbfef3b6d82d17c64490d5c94585a2310544ce8e2d3024f83/rpds_py-0.25.1-cp311-cp311-macosx_11_0_arm64.whl", hash = "sha256:4fbb0dbba559959fcb5d0735a0f87cdbca9e95dac87982e9b95c0f8f7ad10255", size = 359111, upload-time = "2025-05-21T12:43:05.128Z" },
    { url = "https://files.pythonhosted.org/packages/bb/7e/39f1f4431b03e96ebaf159e29a0f82a77259d8f38b2dd474721eb3a8ac9b/rpds_py-0.25.1-cp311-cp311-manylinux_2_17_aarch64.manylinux2014_aarch64.whl", hash = "sha256:d4ca54b9cf9d80b4016a67a0193ebe0bcf29f6b0a96f09db942087e294d3d4c2", size = 386112, upload-time = "2025-05-21T12:43:07.13Z" },
    { url = "https://files.pythonhosted.org/packages/db/e7/847068a48d63aec2ae695a1646089620b3b03f8ccf9f02c122ebaf778f3c/rpds_py-0.25.1-cp311-cp311-manylinux_2_17_armv7l.manylinux2014_armv7l.whl", hash = "sha256:1ee3e26eb83d39b886d2cb6e06ea701bba82ef30a0de044d34626ede51ec98b0", size = 400362, upload-time = "2025-05-21T12:43:08.693Z" },
    { url = "https://files.pythonhosted.org/packages/3b/3d/9441d5db4343d0cee759a7ab4d67420a476cebb032081763de934719727b/rpds_py-0.25.1-cp311-cp311-manylinux_2_17_ppc64le.manylinux2014_ppc64le.whl", hash = "sha256:89706d0683c73a26f76a5315d893c051324d771196ae8b13e6ffa1ffaf5e574f", size = 522214, upload-time = "2025-05-21T12:43:10.694Z" },
    { url = "https://files.pythonhosted.org/packages/a2/ec/2cc5b30d95f9f1a432c79c7a2f65d85e52812a8f6cbf8768724571710786/rpds_py-0.25.1-cp311-cp311-manylinux_2_17_s390x.manylinux2014_s390x.whl", hash = "sha256:c2013ee878c76269c7b557a9a9c042335d732e89d482606990b70a839635feb7", size = 411491, upload-time = "2025-05-21T12:43:12.739Z" },
    { url = "https://files.pythonhosted.org/packages/dc/6c/44695c1f035077a017dd472b6a3253553780837af2fac9b6ac25f6a5cb4d/rpds_py-0.25.1-cp311-cp311-manylinux_2_17_x86_64.manylinux2014_x86_64.whl", hash = "sha256:45e484db65e5380804afbec784522de84fa95e6bb92ef1bd3325d33d13efaebd", size = 386978, upload-time = "2025-05-21T12:43:14.25Z" },
    { url = "https://files.pythonhosted.org/packages/b1/74/b4357090bb1096db5392157b4e7ed8bb2417dc7799200fcbaee633a032c9/rpds_py-0.25.1-cp311-cp311-manylinux_2_5_i686.manylinux1_i686.whl", hash = "sha256:48d64155d02127c249695abb87d39f0faf410733428d499867606be138161d65", size = 420662, upload-time = "2025-05-21T12:43:15.8Z" },
    { url = "https://files.pythonhosted.org/packages/26/dd/8cadbebf47b96e59dfe8b35868e5c38a42272699324e95ed522da09d3a40/rpds_py-0.25.1-cp311-cp311-musllinux_1_2_aarch64.whl", hash = "sha256:048893e902132fd6548a2e661fb38bf4896a89eea95ac5816cf443524a85556f", size = 563385, upload-time = "2025-05-21T12:43:17.78Z" },
    { url = "https://files.pythonhosted.org/packages/c3/ea/92960bb7f0e7a57a5ab233662f12152085c7dc0d5468534c65991a3d48c9/rpds_py-0.25.1-cp311-cp311-musllinux_1_2_i686.whl", hash = "sha256:0317177b1e8691ab5879f4f33f4b6dc55ad3b344399e23df2e499de7b10a548d", size = 592047, upload-time = "2025-05-21T12:43:19.457Z" },
    { url = "https://files.pythonhosted.org/packages/61/ad/71aabc93df0d05dabcb4b0c749277881f8e74548582d96aa1bf24379493a/rpds_py-0.25.1-cp311-cp311-musllinux_1_2_x86_64.whl", hash = "sha256:bffcf57826d77a4151962bf1701374e0fc87f536e56ec46f1abdd6a903354042", size = 557863, upload-time = "2025-05-21T12:43:21.69Z" },
    { url = "https://files.pythonhosted.org/packages/93/0f/89df0067c41f122b90b76f3660028a466eb287cbe38efec3ea70e637ca78/rpds_py-0.25.1-cp311-cp311-win32.whl", hash = "sha256:cda776f1967cb304816173b30994faaf2fd5bcb37e73118a47964a02c348e1bc", size = 219627, upload-time = "2025-05-21T12:43:23.311Z" },
    { url = "https://files.pythonhosted.org/packages/7c/8d/93b1a4c1baa903d0229374d9e7aa3466d751f1d65e268c52e6039c6e338e/rpds_py-0.25.1-cp311-cp311-win_amd64.whl", hash = "sha256:dc3c1ff0abc91444cd20ec643d0f805df9a3661fcacf9c95000329f3ddf268a4", size = 231603, upload-time = "2025-05-21T12:43:25.145Z" },
    { url = "https://files.pythonhosted.org/packages/cb/11/392605e5247bead2f23e6888e77229fbd714ac241ebbebb39a1e822c8815/rpds_py-0.25.1-cp311-cp311-win_arm64.whl", hash = "sha256:5a3ddb74b0985c4387719fc536faced33cadf2172769540c62e2a94b7b9be1c4", size = 223967, upload-time = "2025-05-21T12:43:26.566Z" },
    { url = "https://files.pythonhosted.org/packages/7f/81/28ab0408391b1dc57393653b6a0cf2014cc282cc2909e4615e63e58262be/rpds_py-0.25.1-cp312-cp312-macosx_10_12_x86_64.whl", hash = "sha256:b5ffe453cde61f73fea9430223c81d29e2fbf412a6073951102146c84e19e34c", size = 364647, upload-time = "2025-05-21T12:43:28.559Z" },
    { url = "https://files.pythonhosted.org/packages/2c/9a/7797f04cad0d5e56310e1238434f71fc6939d0bc517192a18bb99a72a95f/rpds_py-0.25.1-cp312-cp312-macosx_11_0_arm64.whl", hash = "sha256:115874ae5e2fdcfc16b2aedc95b5eef4aebe91b28e7e21951eda8a5dc0d3461b", size = 350454, upload-time = "2025-05-21T12:43:30.615Z" },
    { url = "https://files.pythonhosted.org/packages/69/3c/93d2ef941b04898011e5d6eaa56a1acf46a3b4c9f4b3ad1bbcbafa0bee1f/rpds_py-0.25.1-cp312-cp312-manylinux_2_17_aarch64.manylinux2014_aarch64.whl", hash = "sha256:a714bf6e5e81b0e570d01f56e0c89c6375101b8463999ead3a93a5d2a4af91fa", size = 389665, upload-time = "2025-05-21T12:43:32.629Z" },
    { url = "https://files.pythonhosted.org/packages/c1/57/ad0e31e928751dde8903a11102559628d24173428a0f85e25e187defb2c1/rpds_py-0.25.1-cp312-cp312-manylinux_2_17_armv7l.manylinux2014_armv7l.whl", hash = "sha256:35634369325906bcd01577da4c19e3b9541a15e99f31e91a02d010816b49bfda", size = 403873, upload-time = "2025-05-21T12:43:34.576Z" },
    { url = "https://files.pythonhosted.org/packages/16/ad/c0c652fa9bba778b4f54980a02962748479dc09632e1fd34e5282cf2556c/rpds_py-0.25.1-cp312-cp312-manylinux_2_17_ppc64le.manylinux2014_ppc64le.whl", hash = "sha256:d4cb2b3ddc16710548801c6fcc0cfcdeeff9dafbc983f77265877793f2660309", size = 525866, upload-time = "2025-05-21T12:43:36.123Z" },
    { url = "https://files.pythonhosted.org/packages/2a/39/3e1839bc527e6fcf48d5fec4770070f872cdee6c6fbc9b259932f4e88a38/rpds_py-0.25.1-cp312-cp312-manylinux_2_17_s390x.manylinux2014_s390x.whl", hash = "sha256:9ceca1cf097ed77e1a51f1dbc8d174d10cb5931c188a4505ff9f3e119dfe519b", size = 416886, upload-time = "2025-05-21T12:43:38.034Z" },
    { url = "https://files.pythonhosted.org/packages/7a/95/dd6b91cd4560da41df9d7030a038298a67d24f8ca38e150562644c829c48/rpds_py-0.25.1-cp312-cp312-manylinux_2_17_x86_64.manylinux2014_x86_64.whl", hash = "sha256:2c2cd1a4b0c2b8c5e31ffff50d09f39906fe351389ba143c195566056c13a7ea", size = 390666, upload-time = "2025-05-21T12:43:40.065Z" },
    { url = "https://files.pythonhosted.org/packages/64/48/1be88a820e7494ce0a15c2d390ccb7c52212370badabf128e6a7bb4cb802/rpds_py-0.25.1-cp312-cp312-manylinux_2_5_i686.manylinux1_i686.whl", hash = "sha256:1de336a4b164c9188cb23f3703adb74a7623ab32d20090d0e9bf499a2203ad65", size = 425109, upload-time = "2025-05-21T12:43:42.263Z" },
    { url = "https://files.pythonhosted.org/packages/cf/07/3e2a17927ef6d7720b9949ec1b37d1e963b829ad0387f7af18d923d5cfa5/rpds_py-0.25.1-cp312-cp312-musllinux_1_2_aarch64.whl", hash = "sha256:9fca84a15333e925dd59ce01da0ffe2ffe0d6e5d29a9eeba2148916d1824948c", size = 567244, upload-time = "2025-05-21T12:43:43.846Z" },
    { url = "https://files.pythonhosted.org/packages/d2/e5/76cf010998deccc4f95305d827847e2eae9c568099c06b405cf96384762b/rpds_py-0.25.1-cp312-cp312-musllinux_1_2_i686.whl", hash = "sha256:88ec04afe0c59fa64e2f6ea0dd9657e04fc83e38de90f6de201954b4d4eb59bd", size = 596023, upload-time = "2025-05-21T12:43:45.932Z" },
    { url = "https://files.pythonhosted.org/packages/52/9a/df55efd84403736ba37a5a6377b70aad0fd1cb469a9109ee8a1e21299a1c/rpds_py-0.25.1-cp312-cp312-musllinux_1_2_x86_64.whl", hash = "sha256:a8bd2f19e312ce3e1d2c635618e8a8d8132892bb746a7cf74780a489f0f6cdcb", size = 561634, upload-time = "2025-05-21T12:43:48.263Z" },
    { url = "https://files.pythonhosted.org/packages/ab/aa/dc3620dd8db84454aaf9374bd318f1aa02578bba5e567f5bf6b79492aca4/rpds_py-0.25.1-cp312-cp312-win32.whl", hash = "sha256:e5e2f7280d8d0d3ef06f3ec1b4fd598d386cc6f0721e54f09109a8132182fbfe", size = 222713, upload-time = "2025-05-21T12:43:49.897Z" },
    { url = "https://files.pythonhosted.org/packages/a3/7f/7cef485269a50ed5b4e9bae145f512d2a111ca638ae70cc101f661b4defd/rpds_py-0.25.1-cp312-cp312-win_amd64.whl", hash = "sha256:db58483f71c5db67d643857404da360dce3573031586034b7d59f245144cc192", size = 235280, upload-time = "2025-05-21T12:43:51.893Z" },
    { url = "https://files.pythonhosted.org/packages/99/f2/c2d64f6564f32af913bf5f3f7ae41c7c263c5ae4c4e8f1a17af8af66cd46/rpds_py-0.25.1-cp312-cp312-win_arm64.whl", hash = "sha256:6d50841c425d16faf3206ddbba44c21aa3310a0cebc3c1cdfc3e3f4f9f6f5728", size = 225399, upload-time = "2025-05-21T12:43:53.351Z" },
    { url = "https://files.pythonhosted.org/packages/2b/da/323848a2b62abe6a0fec16ebe199dc6889c5d0a332458da8985b2980dffe/rpds_py-0.25.1-cp313-cp313-macosx_10_12_x86_64.whl", hash = "sha256:659d87430a8c8c704d52d094f5ba6fa72ef13b4d385b7e542a08fc240cb4a559", size = 364498, upload-time = "2025-05-21T12:43:54.841Z" },
    { url = "https://files.pythonhosted.org/packages/1f/b4/4d3820f731c80fd0cd823b3e95b9963fec681ae45ba35b5281a42382c67d/rpds_py-0.25.1-cp313-cp313-macosx_11_0_arm64.whl", hash = "sha256:68f6f060f0bbdfb0245267da014d3a6da9be127fe3e8cc4a68c6f833f8a23bb1", size = 350083, upload-time = "2025-05-21T12:43:56.428Z" },
    { url = "https://files.pythonhosted.org/packages/d5/b1/3a8ee1c9d480e8493619a437dec685d005f706b69253286f50f498cbdbcf/rpds_py-0.25.1-cp313-cp313-manylinux_2_17_aarch64.manylinux2014_aarch64.whl", hash = "sha256:083a9513a33e0b92cf6e7a6366036c6bb43ea595332c1ab5c8ae329e4bcc0a9c", size = 389023, upload-time = "2025-05-21T12:43:57.995Z" },
    { url = "https://files.pythonhosted.org/packages/3b/31/17293edcfc934dc62c3bf74a0cb449ecd549531f956b72287203e6880b87/rpds_py-0.25.1-cp313-cp313-manylinux_2_17_armv7l.manylinux2014_armv7l.whl", hash = "sha256:816568614ecb22b18a010c7a12559c19f6fe993526af88e95a76d5a60b8b75fb", size = 403283, upload-time = "2025-05-21T12:43:59.546Z" },
    { url = "https://files.pythonhosted.org/packages/d1/ca/e0f0bc1a75a8925024f343258c8ecbd8828f8997ea2ac71e02f67b6f5299/rpds_py-0.25.1-cp313-cp313-manylinux_2_17_ppc64le.manylinux2014_ppc64le.whl", hash = "sha256:3c6564c0947a7f52e4792983f8e6cf9bac140438ebf81f527a21d944f2fd0a40", size = 524634, upload-time = "2025-05-21T12:44:01.087Z" },
    { url = "https://files.pythonhosted.org/packages/3e/03/5d0be919037178fff33a6672ffc0afa04ea1cfcb61afd4119d1b5280ff0f/rpds_py-0.25.1-cp313-cp313-manylinux_2_17_s390x.manylinux2014_s390x.whl", hash = "sha256:5c4a128527fe415d73cf1f70a9a688d06130d5810be69f3b553bf7b45e8acf79", size = 416233, upload-time = "2025-05-21T12:44:02.604Z" },
    { url = "https://files.pythonhosted.org/packages/05/7c/8abb70f9017a231c6c961a8941403ed6557664c0913e1bf413cbdc039e75/rpds_py-0.25.1-cp313-cp313-manylinux_2_17_x86_64.manylinux2014_x86_64.whl", hash = "sha256:a49e1d7a4978ed554f095430b89ecc23f42014a50ac385eb0c4d163ce213c325", size = 390375, upload-time = "2025-05-21T12:44:04.162Z" },
    { url = "https://files.pythonhosted.org/packages/7a/ac/a87f339f0e066b9535074a9f403b9313fd3892d4a164d5d5f5875ac9f29f/rpds_py-0.25.1-cp313-cp313-manylinux_2_5_i686.manylinux1_i686.whl", hash = "sha256:d74ec9bc0e2feb81d3f16946b005748119c0f52a153f6db6a29e8cd68636f295", size = 424537, upload-time = "2025-05-21T12:44:06.175Z" },
    { url = "https://files.pythonhosted.org/packages/1f/8f/8d5c1567eaf8c8afe98a838dd24de5013ce6e8f53a01bd47fe8bb06b5533/rpds_py-0.25.1-cp313-cp313-musllinux_1_2_aarch64.whl", hash = "sha256:3af5b4cc10fa41e5bc64e5c198a1b2d2864337f8fcbb9a67e747e34002ce812b", size = 566425, upload-time = "2025-05-21T12:44:08.242Z" },
    { url = "https://files.pythonhosted.org/packages/95/33/03016a6be5663b389c8ab0bbbcca68d9e96af14faeff0a04affcb587e776/rpds_py-0.25.1-cp313-cp313-musllinux_1_2_i686.whl", hash = "sha256:79dc317a5f1c51fd9c6a0c4f48209c6b8526d0524a6904fc1076476e79b00f98", size = 595197, upload-time = "2025-05-21T12:44:10.449Z" },
    { url = "https://files.pythonhosted.org/packages/33/8d/da9f4d3e208c82fda311bff0cf0a19579afceb77cf456e46c559a1c075ba/rpds_py-0.25.1-cp313-cp313-musllinux_1_2_x86_64.whl", hash = "sha256:1521031351865e0181bc585147624d66b3b00a84109b57fcb7a779c3ec3772cd", size = 561244, upload-time = "2025-05-21T12:44:12.387Z" },
    { url = "https://files.pythonhosted.org/packages/e2/b3/39d5dcf7c5f742ecd6dbc88f6f84ae54184b92f5f387a4053be2107b17f1/rpds_py-0.25.1-cp313-cp313-win32.whl", hash = "sha256:5d473be2b13600b93a5675d78f59e63b51b1ba2d0476893415dfbb5477e65b31", size = 222254, upload-time = "2025-05-21T12:44:14.261Z" },
    { url = "https://files.pythonhosted.org/packages/5f/19/2d6772c8eeb8302c5f834e6d0dfd83935a884e7c5ce16340c7eaf89ce925/rpds_py-0.25.1-cp313-cp313-win_amd64.whl", hash = "sha256:a7b74e92a3b212390bdce1d93da9f6488c3878c1d434c5e751cbc202c5e09500", size = 234741, upload-time = "2025-05-21T12:44:16.236Z" },
    { url = "https://files.pythonhosted.org/packages/5b/5a/145ada26cfaf86018d0eb304fe55eafdd4f0b6b84530246bb4a7c4fb5c4b/rpds_py-0.25.1-cp313-cp313-win_arm64.whl", hash = "sha256:dd326a81afe332ede08eb39ab75b301d5676802cdffd3a8f287a5f0b694dc3f5", size = 224830, upload-time = "2025-05-21T12:44:17.749Z" },
    { url = "https://files.pythonhosted.org/packages/4b/ca/d435844829c384fd2c22754ff65889c5c556a675d2ed9eb0e148435c6690/rpds_py-0.25.1-cp313-cp313t-macosx_10_12_x86_64.whl", hash = "sha256:a58d1ed49a94d4183483a3ce0af22f20318d4a1434acee255d683ad90bf78129", size = 359668, upload-time = "2025-05-21T12:44:19.322Z" },
    { url = "https://files.pythonhosted.org/packages/1f/01/b056f21db3a09f89410d493d2f6614d87bb162499f98b649d1dbd2a81988/rpds_py-0.25.1-cp313-cp313t-macosx_11_0_arm64.whl", hash = "sha256:f251bf23deb8332823aef1da169d5d89fa84c89f67bdfb566c49dea1fccfd50d", size = 345649, upload-time = "2025-05-21T12:44:20.962Z" },
    { url = "https://files.pythonhosted.org/packages/e0/0f/e0d00dc991e3d40e03ca36383b44995126c36b3eafa0ccbbd19664709c88/rpds_py-0.25.1-cp313-cp313t-manylinux_2_17_aarch64.manylinux2014_aarch64.whl", hash = "sha256:8dbd586bfa270c1103ece2109314dd423df1fa3d9719928b5d09e4840cec0d72", size = 384776, upload-time = "2025-05-21T12:44:22.516Z" },
    { url = "https://files.pythonhosted.org/packages/9f/a2/59374837f105f2ca79bde3c3cd1065b2f8c01678900924949f6392eab66d/rpds_py-0.25.1-cp313-cp313t-manylinux_2_17_armv7l.manylinux2014_armv7l.whl", hash = "sha256:6d273f136e912aa101a9274c3145dcbddbe4bac560e77e6d5b3c9f6e0ed06d34", size = 395131, upload-time = "2025-05-21T12:44:24.147Z" },
    { url = "https://files.pythonhosted.org/packages/9c/dc/48e8d84887627a0fe0bac53f0b4631e90976fd5d35fff8be66b8e4f3916b/rpds_py-0.25.1-cp313-cp313t-manylinux_2_17_ppc64le.manylinux2014_ppc64le.whl", hash = "sha256:666fa7b1bd0a3810a7f18f6d3a25ccd8866291fbbc3c9b912b917a6715874bb9", size = 520942, upload-time = "2025-05-21T12:44:25.915Z" },
    { url = "https://files.pythonhosted.org/packages/7c/f5/ee056966aeae401913d37befeeab57a4a43a4f00099e0a20297f17b8f00c/rpds_py-0.25.1-cp313-cp313t-manylinux_2_17_s390x.manylinux2014_s390x.whl", hash = "sha256:921954d7fbf3fccc7de8f717799304b14b6d9a45bbeec5a8d7408ccbf531faf5", size = 411330, upload-time = "2025-05-21T12:44:27.638Z" },
    { url = "https://files.pythonhosted.org/packages/ab/74/b2cffb46a097cefe5d17f94ede7a174184b9d158a0aeb195f39f2c0361e8/rpds_py-0.25.1-cp313-cp313t-manylinux_2_17_x86_64.manylinux2014_x86_64.whl", hash = "sha256:f3d86373ff19ca0441ebeb696ef64cb58b8b5cbacffcda5a0ec2f3911732a194", size = 387339, upload-time = "2025-05-21T12:44:29.292Z" },
    { url = "https://files.pythonhosted.org/packages/7f/9a/0ff0b375dcb5161c2b7054e7d0b7575f1680127505945f5cabaac890bc07/rpds_py-0.25.1-cp313-cp313t-manylinux_2_5_i686.manylinux1_i686.whl", hash = "sha256:c8980cde3bb8575e7c956a530f2c217c1d6aac453474bf3ea0f9c89868b531b6", size = 418077, upload-time = "2025-05-21T12:44:30.877Z" },
    { url = "https://files.pythonhosted.org/packages/0d/a1/fda629bf20d6b698ae84c7c840cfb0e9e4200f664fc96e1f456f00e4ad6e/rpds_py-0.25.1-cp313-cp313t-musllinux_1_2_aarch64.whl", hash = "sha256:8eb8c84ecea987a2523e057c0d950bcb3f789696c0499290b8d7b3107a719d78", size = 562441, upload-time = "2025-05-21T12:44:32.541Z" },
    { url = "https://files.pythonhosted.org/packages/20/15/ce4b5257f654132f326f4acd87268e1006cc071e2c59794c5bdf4bebbb51/rpds_py-0.25.1-cp313-cp313t-musllinux_1_2_i686.whl", hash = "sha256:e43a005671a9ed5a650f3bc39e4dbccd6d4326b24fb5ea8be5f3a43a6f576c72", size = 590750, upload-time = "2025-05-21T12:44:34.557Z" },
    { url = "https://files.pythonhosted.org/packages/fb/ab/e04bf58a8d375aeedb5268edcc835c6a660ebf79d4384d8e0889439448b0/rpds_py-0.25.1-cp313-cp313t-musllinux_1_2_x86_64.whl", hash = "sha256:58f77c60956501a4a627749a6dcb78dac522f249dd96b5c9f1c6af29bfacfb66", size = 558891, upload-time = "2025-05-21T12:44:37.358Z" },
    { url = "https://files.pythonhosted.org/packages/90/82/cb8c6028a6ef6cd2b7991e2e4ced01c854b6236ecf51e81b64b569c43d73/rpds_py-0.25.1-cp313-cp313t-win32.whl", hash = "sha256:2cb9e5b5e26fc02c8a4345048cd9998c2aca7c2712bd1b36da0c72ee969a3523", size = 218718, upload-time = "2025-05-21T12:44:38.969Z" },
    { url = "https://files.pythonhosted.org/packages/b6/97/5a4b59697111c89477d20ba8a44df9ca16b41e737fa569d5ae8bff99e650/rpds_py-0.25.1-cp313-cp313t-win_amd64.whl", hash = "sha256:401ca1c4a20cc0510d3435d89c069fe0a9ae2ee6495135ac46bdd49ec0495763", size = 232218, upload-time = "2025-05-21T12:44:40.512Z" },
    { url = "https://files.pythonhosted.org/packages/89/74/716d42058ef501e2c08f27aa3ff455f6fc1bbbd19a6ab8dea07e6322d217/rpds_py-0.25.1-cp39-cp39-macosx_10_12_x86_64.whl", hash = "sha256:ce4c8e485a3c59593f1a6f683cf0ea5ab1c1dc94d11eea5619e4fb5228b40fbd", size = 373475, upload-time = "2025-05-21T12:44:42.136Z" },
    { url = "https://files.pythonhosted.org/packages/e1/21/3faa9c523e2496a2505d7440b6f24c9166f37cb7ac027cac6cfbda9b4b5f/rpds_py-0.25.1-cp39-cp39-macosx_11_0_arm64.whl", hash = "sha256:d8222acdb51a22929c3b2ddb236b69c59c72af4019d2cba961e2f9add9b6e634", size = 359349, upload-time = "2025-05-21T12:44:43.813Z" },
    { url = "https://files.pythonhosted.org/packages/6a/1c/c747fe568d21b1d679079b52b926ebc4d1497457510a1773dc5fd4b7b4e2/rpds_py-0.25.1-cp39-cp39-manylinux_2_17_aarch64.manylinux2014_aarch64.whl", hash = "sha256:4593c4eae9b27d22df41cde518b4b9e4464d139e4322e2127daa9b5b981b76be", size = 386526, upload-time = "2025-05-21T12:44:45.452Z" },
    { url = "https://files.pythonhosted.org/packages/0b/cc/4a41703de4fb291f13660fa3d882cbd39db5d60497c6e7fa7f5142e5e69f/rpds_py-0.25.1-cp39-cp39-manylinux_2_17_armv7l.manylinux2014_armv7l.whl", hash = "sha256:bd035756830c712b64725a76327ce80e82ed12ebab361d3a1cdc0f51ea21acb0", size = 400526, upload-time = "2025-05-21T12:44:47.011Z" },
    { url = "https://files.pythonhosted.org/packages/f1/78/60c980bedcad8418b614f0b4d6d420ecf11225b579cec0cb4e84d168b4da/rpds_py-0.25.1-cp39-cp39-manylinux_2_17_ppc64le.manylinux2014_ppc64le.whl", hash = "sha256:114a07e85f32b125404f28f2ed0ba431685151c037a26032b213c882f26eb908", size = 525726, upload-time = "2025-05-21T12:44:48.838Z" },
    { url = "https://files.pythonhosted.org/packages/3f/37/f2f36b7f1314b3c3200d663decf2f8e29480492a39ab22447112aead4693/rpds_py-0.25.1-cp39-cp39-manylinux_2_17_s390x.manylinux2014_s390x.whl", hash = "sha256:dec21e02e6cc932538b5203d3a8bd6aa1480c98c4914cb88eea064ecdbc6396a", size = 412045, upload-time = "2025-05-21T12:44:50.433Z" },
    { url = "https://files.pythonhosted.org/packages/df/96/e03783e87a775b1242477ccbc35895f8e9b2bbdb60e199034a6da03c2687/rpds_py-0.25.1-cp39-cp39-manylinux_2_17_x86_64.manylinux2014_x86_64.whl", hash = "sha256:09eab132f41bf792c7a0ea1578e55df3f3e7f61888e340779b06050a9a3f16e9", size = 386953, upload-time = "2025-05-21T12:44:52.092Z" },
    { url = "https://files.pythonhosted.org/packages/7c/7d/1418f4b69bfb4b40481a3d84782113ad7d4cca0b38ae70b982dd5b20102a/rpds_py-0.25.1-cp39-cp39-manylinux_2_5_i686.manylinux1_i686.whl", hash = "sha256:c98f126c4fc697b84c423e387337d5b07e4a61e9feac494362a59fd7a2d9ed80", size = 421144, upload-time = "2025-05-21T12:44:53.734Z" },
    { url = "https://files.pythonhosted.org/packages/b3/0e/61469912c6493ee3808012e60f4930344b974fcb6b35c4348e70b6be7bc7/rpds_py-0.25.1-cp39-cp39-musllinux_1_2_aarch64.whl", hash = "sha256:0e6a327af8ebf6baba1c10fadd04964c1965d375d318f4435d5f3f9651550f4a", size = 563730, upload-time = "2025-05-21T12:44:55.846Z" },
    { url = "https://files.pythonhosted.org/packages/f6/86/6d0a5cc56481ac61977b7c839677ed5c63d38cf0fcb3e2280843a8a6f476/rpds_py-0.25.1-cp39-cp39-musllinux_1_2_i686.whl", hash = "sha256:bc120d1132cff853ff617754196d0ac0ae63befe7c8498bd67731ba368abe451", size = 592321, upload-time = "2025-05-21T12:44:57.514Z" },
    { url = "https://files.pythonhosted.org/packages/5d/87/d1e2453fe336f71e6aa296452a8c85c2118b587b1d25ce98014f75838a60/rpds_py-0.25.1-cp39-cp39-musllinux_1_2_x86_64.whl", hash = "sha256:140f61d9bed7839446bdd44852e30195c8e520f81329b4201ceead4d64eb3a9f", size = 558162, upload-time = "2025-05-21T12:44:59.564Z" },
    { url = "https://files.pythonhosted.org/packages/ad/92/349f04b1644c5cef3e2e6c53b7168a28531945f9e6fca7425f6d20ddbc3c/rpds_py-0.25.1-cp39-cp39-win32.whl", hash = "sha256:9c006f3aadeda131b438c3092124bd196b66312f0caa5823ef09585a669cf449", size = 219920, upload-time = "2025-05-21T12:45:01.186Z" },
    { url = "https://files.pythonhosted.org/packages/f2/84/3969bef883a3f37ff2213795257cb7b7e93a115829670befb8de0e003031/rpds_py-0.25.1-cp39-cp39-win_amd64.whl", hash = "sha256:a61d0b2c7c9a0ae45732a77844917b427ff16ad5464b4d4f5e4adb955f582890", size = 231452, upload-time = "2025-05-21T12:45:02.85Z" },
    { url = "https://files.pythonhosted.org/packages/78/ff/566ce53529b12b4f10c0a348d316bd766970b7060b4fd50f888be3b3b281/rpds_py-0.25.1-pp310-pypy310_pp73-macosx_10_12_x86_64.whl", hash = "sha256:b24bf3cd93d5b6ecfbedec73b15f143596c88ee249fa98cefa9a9dc9d92c6f28", size = 373931, upload-time = "2025-05-21T12:45:05.01Z" },
    { url = "https://files.pythonhosted.org/packages/83/5d/deba18503f7c7878e26aa696e97f051175788e19d5336b3b0e76d3ef9256/rpds_py-0.25.1-pp310-pypy310_pp73-macosx_11_0_arm64.whl", hash = "sha256:0eb90e94f43e5085623932b68840b6f379f26db7b5c2e6bcef3179bd83c9330f", size = 359074, upload-time = "2025-05-21T12:45:06.714Z" },
    { url = "https://files.pythonhosted.org/packages/0d/74/313415c5627644eb114df49c56a27edba4d40cfd7c92bd90212b3604ca84/rpds_py-0.25.1-pp310-pypy310_pp73-manylinux_2_17_aarch64.manylinux2014_aarch64.whl", hash = "sha256:d50e4864498a9ab639d6d8854b25e80642bd362ff104312d9770b05d66e5fb13", size = 387255, upload-time = "2025-05-21T12:45:08.669Z" },
    { url = "https://files.pythonhosted.org/packages/8c/c8/c723298ed6338963d94e05c0f12793acc9b91d04ed7c4ba7508e534b7385/rpds_py-0.25.1-pp310-pypy310_pp73-manylinux_2_17_armv7l.manylinux2014_armv7l.whl", hash = "sha256:7c9409b47ba0650544b0bb3c188243b83654dfe55dcc173a86832314e1a6a35d", size = 400714, upload-time = "2025-05-21T12:45:10.39Z" },
    { url = "https://files.pythonhosted.org/packages/33/8a/51f1f6aa653c2e110ed482ef2ae94140d56c910378752a1b483af11019ee/rpds_py-0.25.1-pp310-pypy310_pp73-manylinux_2_17_ppc64le.manylinux2014_ppc64le.whl", hash = "sha256:796ad874c89127c91970652a4ee8b00d56368b7e00d3477f4415fe78164c8000", size = 523105, upload-time = "2025-05-21T12:45:12.273Z" },
    { url = "https://files.pythonhosted.org/packages/c7/a4/7873d15c088ad3bff36910b29ceb0f178e4b3232c2adbe9198de68a41e63/rpds_py-0.25.1-pp310-pypy310_pp73-manylinux_2_17_s390x.manylinux2014_s390x.whl", hash = "sha256:85608eb70a659bf4c1142b2781083d4b7c0c4e2c90eff11856a9754e965b2540", size = 411499, upload-time = "2025-05-21T12:45:13.95Z" },
    { url = "https://files.pythonhosted.org/packages/90/f3/0ce1437befe1410766d11d08239333ac1b2d940f8a64234ce48a7714669c/rpds_py-0.25.1-pp310-pypy310_pp73-manylinux_2_17_x86_64.manylinux2014_x86_64.whl", hash = "sha256:c4feb9211d15d9160bc85fa72fed46432cdc143eb9cf6d5ca377335a921ac37b", size = 387918, upload-time = "2025-05-21T12:45:15.649Z" },
    { url = "https://files.pythonhosted.org/packages/94/d4/5551247988b2a3566afb8a9dba3f1d4a3eea47793fd83000276c1a6c726e/rpds_py-0.25.1-pp310-pypy310_pp73-manylinux_2_5_i686.manylinux1_i686.whl", hash = "sha256:ccfa689b9246c48947d31dd9d8b16d89a0ecc8e0e26ea5253068efb6c542b76e", size = 421705, upload-time = "2025-05-21T12:45:17.788Z" },
    { url = "https://files.pythonhosted.org/packages/b0/25/5960f28f847bf736cc7ee3c545a7e1d2f3b5edaf82c96fb616c2f5ed52d0/rpds_py-0.25.1-pp310-pypy310_pp73-musllinux_1_2_aarch64.whl", hash = "sha256:3c5b317ecbd8226887994852e85de562f7177add602514d4ac40f87de3ae45a8", size = 564489, upload-time = "2025-05-21T12:45:19.466Z" },
    { url = "https://files.pythonhosted.org/packages/02/66/1c99884a0d44e8c2904d3c4ec302f995292d5dde892c3bf7685ac1930146/rpds_py-0.25.1-pp310-pypy310_pp73-musllinux_1_2_i686.whl", hash = "sha256:454601988aab2c6e8fd49e7634c65476b2b919647626208e376afcd22019eeb8", size = 592557, upload-time = "2025-05-21T12:45:21.362Z" },
    { url = "https://files.pythonhosted.org/packages/55/ae/4aeac84ebeffeac14abb05b3bb1d2f728d00adb55d3fb7b51c9fa772e760/rpds_py-0.25.1-pp310-pypy310_pp73-musllinux_1_2_x86_64.whl", hash = "sha256:1c0c434a53714358532d13539272db75a5ed9df75a4a090a753ac7173ec14e11", size = 558691, upload-time = "2025-05-21T12:45:23.084Z" },
    { url = "https://files.pythonhosted.org/packages/41/b3/728a08ff6f5e06fe3bb9af2e770e9d5fd20141af45cff8dfc62da4b2d0b3/rpds_py-0.25.1-pp310-pypy310_pp73-win_amd64.whl", hash = "sha256:f73ce1512e04fbe2bc97836e89830d6b4314c171587a99688082d090f934d20a", size = 231651, upload-time = "2025-05-21T12:45:24.72Z" },
    { url = "https://files.pythonhosted.org/packages/49/74/48f3df0715a585cbf5d34919c9c757a4c92c1a9eba059f2d334e72471f70/rpds_py-0.25.1-pp311-pypy311_pp73-macosx_10_12_x86_64.whl", hash = "sha256:ee86d81551ec68a5c25373c5643d343150cc54672b5e9a0cafc93c1870a53954", size = 374208, upload-time = "2025-05-21T12:45:26.306Z" },
    { url = "https://files.pythonhosted.org/packages/55/b0/9b01bb11ce01ec03d05e627249cc2c06039d6aa24ea5a22a39c312167c10/rpds_py-0.25.1-pp311-pypy311_pp73-macosx_11_0_arm64.whl", hash = "sha256:89c24300cd4a8e4a51e55c31a8ff3918e6651b241ee8876a42cc2b2a078533ba", size = 359262, upload-time = "2025-05-21T12:45:28.322Z" },
    { url = "https://files.pythonhosted.org/packages/a9/eb/5395621618f723ebd5116c53282052943a726dba111b49cd2071f785b665/rpds_py-0.25.1-pp311-pypy311_pp73-manylinux_2_17_aarch64.manylinux2014_aarch64.whl", hash = "sha256:771c16060ff4e79584dc48902a91ba79fd93eade3aa3a12d6d2a4aadaf7d542b", size = 387366, upload-time = "2025-05-21T12:45:30.42Z" },
    { url = "https://files.pythonhosted.org/packages/68/73/3d51442bdb246db619d75039a50ea1cf8b5b4ee250c3e5cd5c3af5981cd4/rpds_py-0.25.1-pp311-pypy311_pp73-manylinux_2_17_armv7l.manylinux2014_armv7l.whl", hash = "sha256:785ffacd0ee61c3e60bdfde93baa6d7c10d86f15655bd706c89da08068dc5038", size = 400759, upload-time = "2025-05-21T12:45:32.516Z" },
    { url = "https://files.pythonhosted.org/packages/b7/4c/3a32d5955d7e6cb117314597bc0f2224efc798428318b13073efe306512a/rpds_py-0.25.1-pp311-pypy311_pp73-manylinux_2_17_ppc64le.manylinux2014_ppc64le.whl", hash = "sha256:2a40046a529cc15cef88ac5ab589f83f739e2d332cb4d7399072242400ed68c9", size = 523128, upload-time = "2025-05-21T12:45:34.396Z" },
    { url = "https://files.pythonhosted.org/packages/be/95/1ffccd3b0bb901ae60b1dd4b1be2ab98bb4eb834cd9b15199888f5702f7b/rpds_py-0.25.1-pp311-pypy311_pp73-manylinux_2_17_s390x.manylinux2014_s390x.whl", hash = "sha256:85fc223d9c76cabe5d0bff82214459189720dc135db45f9f66aa7cffbf9ff6c1", size = 411597, upload-time = "2025-05-21T12:45:36.164Z" },
    { url = "https://files.pythonhosted.org/packages/ef/6d/6e6cd310180689db8b0d2de7f7d1eabf3fb013f239e156ae0d5a1a85c27f/rpds_py-0.25.1-pp311-pypy311_pp73-manylinux_2_17_x86_64.manylinux2014_x86_64.whl", hash = "sha256:b0be9965f93c222fb9b4cc254235b3b2b215796c03ef5ee64f995b1b69af0762", size = 388053, upload-time = "2025-05-21T12:45:38.45Z" },
    { url = "https://files.pythonhosted.org/packages/4a/87/ec4186b1fe6365ced6fa470960e68fc7804bafbe7c0cf5a36237aa240efa/rpds_py-0.25.1-pp311-pypy311_pp73-manylinux_2_5_i686.manylinux1_i686.whl", hash = "sha256:8378fa4a940f3fb509c081e06cb7f7f2adae8cf46ef258b0e0ed7519facd573e", size = 421821, upload-time = "2025-05-21T12:45:40.732Z" },
    { url = "https://files.pythonhosted.org/packages/7a/60/84f821f6bf4e0e710acc5039d91f8f594fae0d93fc368704920d8971680d/rpds_py-0.25.1-pp311-pypy311_pp73-musllinux_1_2_aarch64.whl", hash = "sha256:33358883a4490287e67a2c391dfaea4d9359860281db3292b6886bf0be3d8692", size = 564534, upload-time = "2025-05-21T12:45:42.672Z" },
    { url = "https://files.pythonhosted.org/packages/41/3a/bc654eb15d3b38f9330fe0f545016ba154d89cdabc6177b0295910cd0ebe/rpds_py-0.25.1-pp311-pypy311_pp73-musllinux_1_2_i686.whl", hash = "sha256:1d1fadd539298e70cac2f2cb36f5b8a65f742b9b9f1014dd4ea1f7785e2470bf", size = 592674, upload-time = "2025-05-21T12:45:44.533Z" },
    { url = "https://files.pythonhosted.org/packages/2e/ba/31239736f29e4dfc7a58a45955c5db852864c306131fd6320aea214d5437/rpds_py-0.25.1-pp311-pypy311_pp73-musllinux_1_2_x86_64.whl", hash = "sha256:9a46c2fb2545e21181445515960006e85d22025bd2fe6db23e76daec6eb689fe", size = 558781, upload-time = "2025-05-21T12:45:46.281Z" },
    { url = "https://files.pythonhosted.org/packages/78/b2/198266f070c6760e0e8cd00f9f2b9c86133ceebbe7c6d114bdcfea200180/rpds_py-0.25.1-pp39-pypy39_pp73-macosx_10_12_x86_64.whl", hash = "sha256:50f2c501a89c9a5f4e454b126193c5495b9fb441a75b298c60591d8a2eb92e1b", size = 373973, upload-time = "2025-05-21T12:45:48.081Z" },
    { url = "https://files.pythonhosted.org/packages/13/79/1265eae618f88aa5d5e7122bd32dd41700bafe5a8bcea404e998848cd844/rpds_py-0.25.1-pp39-pypy39_pp73-macosx_11_0_arm64.whl", hash = "sha256:7d779b325cc8238227c47fbc53964c8cc9a941d5dbae87aa007a1f08f2f77b23", size = 359326, upload-time = "2025-05-21T12:45:49.825Z" },
    { url = "https://files.pythonhosted.org/packages/30/ab/6913b96f3ac072e87e76e45fe938263b0ab0d78b6b2cef3f2e56067befc0/rpds_py-0.25.1-pp39-pypy39_pp73-manylinux_2_17_aarch64.manylinux2014_aarch64.whl", hash = "sha256:036ded36bedb727beeabc16dc1dad7cb154b3fa444e936a03b67a86dc6a5066e", size = 387544, upload-time = "2025-05-21T12:45:51.764Z" },
    { url = "https://files.pythonhosted.org/packages/b0/23/129ed12d25229acc6deb8cbe90baadd8762e563c267c9594eb2fcc15be0c/rpds_py-0.25.1-pp39-pypy39_pp73-manylinux_2_17_armv7l.manylinux2014_armv7l.whl", hash = "sha256:245550f5a1ac98504147cba96ffec8fabc22b610742e9150138e5d60774686d7", size = 400240, upload-time = "2025-05-21T12:45:54.061Z" },
    { url = "https://files.pythonhosted.org/packages/b5/e0/6811a38a5efa46b7ee6ed2103c95cb9abb16991544c3b69007aa679b6944/rpds_py-0.25.1-pp39-pypy39_pp73-manylinux_2_17_ppc64le.manylinux2014_ppc64le.whl", hash = "sha256:ff7c23ba0a88cb7b104281a99476cccadf29de2a0ef5ce864959a52675b1ca83", size = 525599, upload-time = "2025-05-21T12:45:56.457Z" },
    { url = "https://files.pythonhosted.org/packages/6c/10/2dc88bcaa0d86bdb59e017a330b1972ffeeb7f5061bb5a180c9a2bb73bbf/rpds_py-0.25.1-pp39-pypy39_pp73-manylinux_2_17_s390x.manylinux2014_s390x.whl", hash = "sha256:e37caa8cdb3b7cf24786451a0bdb853f6347b8b92005eeb64225ae1db54d1c2b", size = 411154, upload-time = "2025-05-21T12:45:58.525Z" },
    { url = "https://files.pythonhosted.org/packages/cf/d1/a72d522eb7d934fb33e9c501e6ecae00e2035af924d4ff37d964e9a3959b/rpds_py-0.25.1-pp39-pypy39_pp73-manylinux_2_17_x86_64.manylinux2014_x86_64.whl", hash = "sha256:9f2f48ab00181600ee266a095fe815134eb456163f7d6699f525dee471f312cf", size = 388297, upload-time = "2025-05-21T12:46:00.264Z" },
    { url = "https://files.pythonhosted.org/packages/55/90/0dd7169ec74f042405b6b73512200d637a3088c156f64e1c07c18aa2fe59/rpds_py-0.25.1-pp39-pypy39_pp73-manylinux_2_5_i686.manylinux1_i686.whl", hash = "sha256:9e5fc7484fa7dce57e25063b0ec9638ff02a908304f861d81ea49273e43838c1", size = 421894, upload-time = "2025-05-21T12:46:02.065Z" },
    { url = "https://files.pythonhosted.org/packages/37/e9/45170894add451783ed839c5c4a495e050aa8baa06d720364d9dff394dac/rpds_py-0.25.1-pp39-pypy39_pp73-musllinux_1_2_aarch64.whl", hash = "sha256:d3c10228d6cf6fe2b63d2e7985e94f6916fa46940df46b70449e9ff9297bd3d1", size = 564409, upload-time = "2025-05-21T12:46:03.891Z" },
    { url = "https://files.pythonhosted.org/packages/59/d0/31cece9090e76fbdb50c758c165d40da604b03b37c3ba53f010bbfeb130a/rpds_py-0.25.1-pp39-pypy39_pp73-musllinux_1_2_i686.whl", hash = "sha256:5d9e40f32745db28c1ef7aad23f6fc458dc1e29945bd6781060f0d15628b8ddf", size = 592681, upload-time = "2025-05-21T12:46:06.009Z" },
    { url = "https://files.pythonhosted.org/packages/f1/4c/22ef535efb2beec614ba7be83e62b439eb83b0b0d7b1775e22d35af3f9b5/rpds_py-0.25.1-pp39-pypy39_pp73-musllinux_1_2_x86_64.whl", hash = "sha256:35a8d1a24b5936b35c5003313bc177403d8bdef0f8b24f28b1c4a255f94ea992", size = 558744, upload-time = "2025-05-21T12:46:07.78Z" },
    { url = "https://files.pythonhosted.org/packages/79/ff/f2150efc8daf0581d4dfaf0a2a30b08088b6df900230ee5ae4f7c8cd5163/rpds_py-0.25.1-pp39-pypy39_pp73-win_amd64.whl", hash = "sha256:6099263f526efff9cf3883dfef505518730f7a7a93049b1d90d42e50a22b4793", size = 231305, upload-time = "2025-05-21T12:46:10.52Z" },
]

[[package]]
name = "ruff"
version = "0.11.10"
source = { registry = "https://pypi.org/simple" }
sdist = { url = "https://files.pythonhosted.org/packages/e8/4c/4a3c5a97faaae6b428b336dcca81d03ad04779f8072c267ad2bd860126bf/ruff-0.11.10.tar.gz", hash = "sha256:d522fb204b4959909ecac47da02830daec102eeb100fb50ea9554818d47a5fa6", size = 4165632, upload-time = "2025-05-15T14:08:56.76Z" }
wheels = [
    { url = "https://files.pythonhosted.org/packages/2f/9f/596c628f8824a2ce4cd12b0f0b4c0629a62dfffc5d0f742c19a1d71be108/ruff-0.11.10-py3-none-linux_armv6l.whl", hash = "sha256:859a7bfa7bc8888abbea31ef8a2b411714e6a80f0d173c2a82f9041ed6b50f58", size = 10316243, upload-time = "2025-05-15T14:08:12.884Z" },
    { url = "https://files.pythonhosted.org/packages/3c/38/c1e0b77ab58b426f8c332c1d1d3432d9fc9a9ea622806e208220cb133c9e/ruff-0.11.10-py3-none-macosx_10_12_x86_64.whl", hash = "sha256:968220a57e09ea5e4fd48ed1c646419961a0570727c7e069842edd018ee8afed", size = 11083636, upload-time = "2025-05-15T14:08:16.551Z" },
    { url = "https://files.pythonhosted.org/packages/23/41/b75e15961d6047d7fe1b13886e56e8413be8467a4e1be0a07f3b303cd65a/ruff-0.11.10-py3-none-macosx_11_0_arm64.whl", hash = "sha256:1067245bad978e7aa7b22f67113ecc6eb241dca0d9b696144256c3a879663bca", size = 10441624, upload-time = "2025-05-15T14:08:19.032Z" },
    { url = "https://files.pythonhosted.org/packages/b6/2c/e396b6703f131406db1811ea3d746f29d91b41bbd43ad572fea30da1435d/ruff-0.11.10-py3-none-manylinux_2_17_aarch64.manylinux2014_aarch64.whl", hash = "sha256:f4854fd09c7aed5b1590e996a81aeff0c9ff51378b084eb5a0b9cd9518e6cff2", size = 10624358, upload-time = "2025-05-15T14:08:21.542Z" },
    { url = "https://files.pythonhosted.org/packages/bd/8c/ee6cca8bdaf0f9a3704796022851a33cd37d1340bceaf4f6e991eb164e2e/ruff-0.11.10-py3-none-manylinux_2_17_armv7l.manylinux2014_armv7l.whl", hash = "sha256:8b4564e9f99168c0f9195a0fd5fa5928004b33b377137f978055e40008a082c5", size = 10176850, upload-time = "2025-05-15T14:08:23.682Z" },
    { url = "https://files.pythonhosted.org/packages/e9/ce/4e27e131a434321b3b7c66512c3ee7505b446eb1c8a80777c023f7e876e6/ruff-0.11.10-py3-none-manylinux_2_17_i686.manylinux2014_i686.whl", hash = "sha256:5b6a9cc5b62c03cc1fea0044ed8576379dbaf751d5503d718c973d5418483641", size = 11759787, upload-time = "2025-05-15T14:08:25.733Z" },
    { url = "https://files.pythonhosted.org/packages/58/de/1e2e77fc72adc7cf5b5123fd04a59ed329651d3eab9825674a9e640b100b/ruff-0.11.10-py3-none-manylinux_2_17_ppc64.manylinux2014_ppc64.whl", hash = "sha256:607ecbb6f03e44c9e0a93aedacb17b4eb4f3563d00e8b474298a201622677947", size = 12430479, upload-time = "2025-05-15T14:08:28.013Z" },
    { url = "https://files.pythonhosted.org/packages/07/ed/af0f2340f33b70d50121628ef175523cc4c37619e98d98748c85764c8d88/ruff-0.11.10-py3-none-manylinux_2_17_ppc64le.manylinux2014_ppc64le.whl", hash = "sha256:7b3a522fa389402cd2137df9ddefe848f727250535c70dafa840badffb56b7a4", size = 11919760, upload-time = "2025-05-15T14:08:30.956Z" },
    { url = "https://files.pythonhosted.org/packages/24/09/d7b3d3226d535cb89234390f418d10e00a157b6c4a06dfbe723e9322cb7d/ruff-0.11.10-py3-none-manylinux_2_17_s390x.manylinux2014_s390x.whl", hash = "sha256:2f071b0deed7e9245d5820dac235cbdd4ef99d7b12ff04c330a241ad3534319f", size = 14041747, upload-time = "2025-05-15T14:08:33.297Z" },
    { url = "https://files.pythonhosted.org/packages/62/b3/a63b4e91850e3f47f78795e6630ee9266cb6963de8f0191600289c2bb8f4/ruff-0.11.10-py3-none-manylinux_2_17_x86_64.manylinux2014_x86_64.whl", hash = "sha256:4a60e3a0a617eafba1f2e4186d827759d65348fa53708ca547e384db28406a0b", size = 11550657, upload-time = "2025-05-15T14:08:35.639Z" },
    { url = "https://files.pythonhosted.org/packages/46/63/a4f95c241d79402ccdbdb1d823d156c89fbb36ebfc4289dce092e6c0aa8f/ruff-0.11.10-py3-none-musllinux_1_2_aarch64.whl", hash = "sha256:da8ec977eaa4b7bf75470fb575bea2cb41a0e07c7ea9d5a0a97d13dbca697bf2", size = 10489671, upload-time = "2025-05-15T14:08:38.437Z" },
    { url = "https://files.pythonhosted.org/packages/6a/9b/c2238bfebf1e473495659c523d50b1685258b6345d5ab0b418ca3f010cd7/ruff-0.11.10-py3-none-musllinux_1_2_armv7l.whl", hash = "sha256:ddf8967e08227d1bd95cc0851ef80d2ad9c7c0c5aab1eba31db49cf0a7b99523", size = 10160135, upload-time = "2025-05-15T14:08:41.247Z" },
    { url = "https://files.pythonhosted.org/packages/ba/ef/ba7251dd15206688dbfba7d413c0312e94df3b31b08f5d695580b755a899/ruff-0.11.10-py3-none-musllinux_1_2_i686.whl", hash = "sha256:5a94acf798a82db188f6f36575d80609072b032105d114b0f98661e1679c9125", size = 11170179, upload-time = "2025-05-15T14:08:43.762Z" },
    { url = "https://files.pythonhosted.org/packages/73/9f/5c336717293203ba275dbfa2ea16e49b29a9fd9a0ea8b6febfc17e133577/ruff-0.11.10-py3-none-musllinux_1_2_x86_64.whl", hash = "sha256:3afead355f1d16d95630df28d4ba17fb2cb9c8dfac8d21ced14984121f639bad", size = 11626021, upload-time = "2025-05-15T14:08:46.451Z" },
    { url = "https://files.pythonhosted.org/packages/d9/2b/162fa86d2639076667c9aa59196c020dc6d7023ac8f342416c2f5ec4bda0/ruff-0.11.10-py3-none-win32.whl", hash = "sha256:dc061a98d32a97211af7e7f3fa1d4ca2fcf919fb96c28f39551f35fc55bdbc19", size = 10494958, upload-time = "2025-05-15T14:08:49.601Z" },
    { url = "https://files.pythonhosted.org/packages/24/f3/66643d8f32f50a4b0d09a4832b7d919145ee2b944d43e604fbd7c144d175/ruff-0.11.10-py3-none-win_amd64.whl", hash = "sha256:5cc725fbb4d25b0f185cb42df07ab6b76c4489b4bfb740a175f3a59c70e8a224", size = 11650285, upload-time = "2025-05-15T14:08:52.392Z" },
    { url = "https://files.pythonhosted.org/packages/95/3a/2e8704d19f376c799748ff9cb041225c1d59f3e7711bc5596c8cfdc24925/ruff-0.11.10-py3-none-win_arm64.whl", hash = "sha256:ef69637b35fb8b210743926778d0e45e1bffa850a7c61e428c6b971549b5f5d1", size = 10765278, upload-time = "2025-05-15T14:08:54.56Z" },
]

[[package]]
name = "s3transfer"
version = "0.13.0"
source = { registry = "https://pypi.org/simple" }
dependencies = [
    { name = "botocore" },
]
sdist = { url = "https://files.pythonhosted.org/packages/ed/5d/9dcc100abc6711e8247af5aa561fc07c4a046f72f659c3adea9a449e191a/s3transfer-0.13.0.tar.gz", hash = "sha256:f5e6db74eb7776a37208001113ea7aa97695368242b364d73e91c981ac522177", size = 150232, upload-time = "2025-05-22T19:24:50.245Z" }
wheels = [
    { url = "https://files.pythonhosted.org/packages/18/17/22bf8155aa0ea2305eefa3a6402e040df7ebe512d1310165eda1e233c3f8/s3transfer-0.13.0-py3-none-any.whl", hash = "sha256:0148ef34d6dd964d0d8cf4311b2b21c474693e57c2e069ec708ce043d2b527be", size = 85152, upload-time = "2025-05-22T19:24:48.703Z" },
]

[[package]]
name = "secretstorage"
version = "3.3.3"
source = { registry = "https://pypi.org/simple" }
dependencies = [
    { name = "cryptography" },
    { name = "jeepney" },
]
sdist = { url = "https://files.pythonhosted.org/packages/53/a4/f48c9d79cb507ed1373477dbceaba7401fd8a23af63b837fa61f1dcd3691/SecretStorage-3.3.3.tar.gz", hash = "sha256:2403533ef369eca6d2ba81718576c5e0f564d5cca1b58f73a8b23e7d4eeebd77", size = 19739, upload-time = "2022-08-13T16:22:46.976Z" }
wheels = [
    { url = "https://files.pythonhosted.org/packages/54/24/b4293291fa1dd830f353d2cb163295742fa87f179fcc8a20a306a81978b7/SecretStorage-3.3.3-py3-none-any.whl", hash = "sha256:f356e6628222568e3af06f2eba8df495efa13b3b63081dafd4f7d9a7b7bc9f99", size = 15221, upload-time = "2022-08-13T16:22:44.457Z" },
]

[[package]]
name = "shellingham"
version = "1.5.4"
source = { registry = "https://pypi.org/simple" }
sdist = { url = "https://files.pythonhosted.org/packages/58/15/8b3609fd3830ef7b27b655beb4b4e9c62313a4e8da8c676e142cc210d58e/shellingham-1.5.4.tar.gz", hash = "sha256:8dbca0739d487e5bd35ab3ca4b36e11c4078f3a234bfce294b0a0291363404de", size = 10310, upload-time = "2023-10-24T04:13:40.426Z" }
wheels = [
    { url = "https://files.pythonhosted.org/packages/e0/f9/0595336914c5619e5f28a1fb793285925a8cd4b432c9da0a987836c7f822/shellingham-1.5.4-py2.py3-none-any.whl", hash = "sha256:7ecfff8f2fd72616f7481040475a65b2bf8af90a56c89140852d1120324e8686", size = 9755, upload-time = "2023-10-24T04:13:38.866Z" },
]

[[package]]
name = "six"
version = "1.17.0"
source = { registry = "https://pypi.org/simple" }
sdist = { url = "https://files.pythonhosted.org/packages/94/e7/b2c673351809dca68a0e064b6af791aa332cf192da575fd474ed7d6f16a2/six-1.17.0.tar.gz", hash = "sha256:ff70335d468e7eb6ec65b95b99d3a2836546063f63acc5171de367e834932a81", size = 34031, upload-time = "2024-12-04T17:35:28.174Z" }
wheels = [
    { url = "https://files.pythonhosted.org/packages/b7/ce/149a00dd41f10bc29e5921b496af8b574d8413afcd5e30dfa0ed46c2cc5e/six-1.17.0-py2.py3-none-any.whl", hash = "sha256:4721f391ed90541fddacab5acf947aa0d3dc7d27b2e1e8eda2be8970586c3274", size = 11050, upload-time = "2024-12-04T17:35:26.475Z" },
]

[[package]]
name = "smmap"
version = "5.0.2"
source = { registry = "https://pypi.org/simple" }
sdist = { url = "https://files.pythonhosted.org/packages/44/cd/a040c4b3119bbe532e5b0732286f805445375489fceaec1f48306068ee3b/smmap-5.0.2.tar.gz", hash = "sha256:26ea65a03958fa0c8a1c7e8c7a58fdc77221b8910f6be2131affade476898ad5", size = 22329, upload-time = "2025-01-02T07:14:40.909Z" }
wheels = [
    { url = "https://files.pythonhosted.org/packages/04/be/d09147ad1ec7934636ad912901c5fd7667e1c858e19d355237db0d0cd5e4/smmap-5.0.2-py3-none-any.whl", hash = "sha256:b30115f0def7d7531d22a0fb6502488d879e75b260a9db4d0819cfb25403af5e", size = 24303, upload-time = "2025-01-02T07:14:38.724Z" },
]

[[package]]
name = "tokenize-rt"
version = "6.1.0"
source = { registry = "https://pypi.org/simple" }
sdist = { url = "https://files.pythonhosted.org/packages/6b/0a/5854d8ced8c1e00193d1353d13db82d7f813f99bd5dcb776ce3e2a4c0d19/tokenize_rt-6.1.0.tar.gz", hash = "sha256:e8ee836616c0877ab7c7b54776d2fefcc3bde714449a206762425ae114b53c86", size = 5506, upload-time = "2024-10-22T00:14:59.189Z" }
wheels = [
    { url = "https://files.pythonhosted.org/packages/87/ba/576aac29b10dfa49a6ce650001d1bb31f81e734660555eaf144bfe5b8995/tokenize_rt-6.1.0-py2.py3-none-any.whl", hash = "sha256:d706141cdec4aa5f358945abe36b911b8cbdc844545da99e811250c0cee9b6fc", size = 6015, upload-time = "2024-10-22T00:14:57.469Z" },
]

[[package]]
name = "tomli"
version = "2.2.1"
source = { registry = "https://pypi.org/simple" }
sdist = { url = "https://files.pythonhosted.org/packages/18/87/302344fed471e44a87289cf4967697d07e532f2421fdaf868a303cbae4ff/tomli-2.2.1.tar.gz", hash = "sha256:cd45e1dc79c835ce60f7404ec8119f2eb06d38b1deba146f07ced3bbc44505ff", size = 17175, upload-time = "2024-11-27T22:38:36.873Z" }
wheels = [
    { url = "https://files.pythonhosted.org/packages/43/ca/75707e6efa2b37c77dadb324ae7d9571cb424e61ea73fad7c56c2d14527f/tomli-2.2.1-cp311-cp311-macosx_10_9_x86_64.whl", hash = "sha256:678e4fa69e4575eb77d103de3df8a895e1591b48e740211bd1067378c69e8249", size = 131077, upload-time = "2024-11-27T22:37:54.956Z" },
    { url = "https://files.pythonhosted.org/packages/c7/16/51ae563a8615d472fdbffc43a3f3d46588c264ac4f024f63f01283becfbb/tomli-2.2.1-cp311-cp311-macosx_11_0_arm64.whl", hash = "sha256:023aa114dd824ade0100497eb2318602af309e5a55595f76b626d6d9f3b7b0a6", size = 123429, upload-time = "2024-11-27T22:37:56.698Z" },
    { url = "https://files.pythonhosted.org/packages/f1/dd/4f6cd1e7b160041db83c694abc78e100473c15d54620083dbd5aae7b990e/tomli-2.2.1-cp311-cp311-manylinux_2_17_aarch64.manylinux2014_aarch64.whl", hash = "sha256:ece47d672db52ac607a3d9599a9d48dcb2f2f735c6c2d1f34130085bb12b112a", size = 226067, upload-time = "2024-11-27T22:37:57.63Z" },
    { url = "https://files.pythonhosted.org/packages/a9/6b/c54ede5dc70d648cc6361eaf429304b02f2871a345bbdd51e993d6cdf550/tomli-2.2.1-cp311-cp311-manylinux_2_17_x86_64.manylinux2014_x86_64.whl", hash = "sha256:6972ca9c9cc9f0acaa56a8ca1ff51e7af152a9f87fb64623e31d5c83700080ee", size = 236030, upload-time = "2024-11-27T22:37:59.344Z" },
    { url = "https://files.pythonhosted.org/packages/1f/47/999514fa49cfaf7a92c805a86c3c43f4215621855d151b61c602abb38091/tomli-2.2.1-cp311-cp311-manylinux_2_5_i686.manylinux1_i686.manylinux_2_17_i686.manylinux2014_i686.whl", hash = "sha256:c954d2250168d28797dd4e3ac5cf812a406cd5a92674ee4c8f123c889786aa8e", size = 240898, upload-time = "2024-11-27T22:38:00.429Z" },
    { url = "https://files.pythonhosted.org/packages/73/41/0a01279a7ae09ee1573b423318e7934674ce06eb33f50936655071d81a24/tomli-2.2.1-cp311-cp311-musllinux_1_2_aarch64.whl", hash = "sha256:8dd28b3e155b80f4d54beb40a441d366adcfe740969820caf156c019fb5c7ec4", size = 229894, upload-time = "2024-11-27T22:38:02.094Z" },
    { url = "https://files.pythonhosted.org/packages/55/18/5d8bc5b0a0362311ce4d18830a5d28943667599a60d20118074ea1b01bb7/tomli-2.2.1-cp311-cp311-musllinux_1_2_i686.whl", hash = "sha256:e59e304978767a54663af13c07b3d1af22ddee3bb2fb0618ca1593e4f593a106", size = 245319, upload-time = "2024-11-27T22:38:03.206Z" },
    { url = "https://files.pythonhosted.org/packages/92/a3/7ade0576d17f3cdf5ff44d61390d4b3febb8a9fc2b480c75c47ea048c646/tomli-2.2.1-cp311-cp311-musllinux_1_2_x86_64.whl", hash = "sha256:33580bccab0338d00994d7f16f4c4ec25b776af3ffaac1ed74e0b3fc95e885a8", size = 238273, upload-time = "2024-11-27T22:38:04.217Z" },
    { url = "https://files.pythonhosted.org/packages/72/6f/fa64ef058ac1446a1e51110c375339b3ec6be245af9d14c87c4a6412dd32/tomli-2.2.1-cp311-cp311-win32.whl", hash = "sha256:465af0e0875402f1d226519c9904f37254b3045fc5084697cefb9bdde1ff99ff", size = 98310, upload-time = "2024-11-27T22:38:05.908Z" },
    { url = "https://files.pythonhosted.org/packages/6a/1c/4a2dcde4a51b81be3530565e92eda625d94dafb46dbeb15069df4caffc34/tomli-2.2.1-cp311-cp311-win_amd64.whl", hash = "sha256:2d0f2fdd22b02c6d81637a3c95f8cd77f995846af7414c5c4b8d0545afa1bc4b", size = 108309, upload-time = "2024-11-27T22:38:06.812Z" },
    { url = "https://files.pythonhosted.org/packages/52/e1/f8af4c2fcde17500422858155aeb0d7e93477a0d59a98e56cbfe75070fd0/tomli-2.2.1-cp312-cp312-macosx_10_13_x86_64.whl", hash = "sha256:4a8f6e44de52d5e6c657c9fe83b562f5f4256d8ebbfe4ff922c495620a7f6cea", size = 132762, upload-time = "2024-11-27T22:38:07.731Z" },
    { url = "https://files.pythonhosted.org/packages/03/b8/152c68bb84fc00396b83e7bbddd5ec0bd3dd409db4195e2a9b3e398ad2e3/tomli-2.2.1-cp312-cp312-macosx_11_0_arm64.whl", hash = "sha256:8d57ca8095a641b8237d5b079147646153d22552f1c637fd3ba7f4b0b29167a8", size = 123453, upload-time = "2024-11-27T22:38:09.384Z" },
    { url = "https://files.pythonhosted.org/packages/c8/d6/fc9267af9166f79ac528ff7e8c55c8181ded34eb4b0e93daa767b8841573/tomli-2.2.1-cp312-cp312-manylinux_2_17_aarch64.manylinux2014_aarch64.whl", hash = "sha256:4e340144ad7ae1533cb897d406382b4b6fede8890a03738ff1683af800d54192", size = 233486, upload-time = "2024-11-27T22:38:10.329Z" },
    { url = "https://files.pythonhosted.org/packages/5c/51/51c3f2884d7bab89af25f678447ea7d297b53b5a3b5730a7cb2ef6069f07/tomli-2.2.1-cp312-cp312-manylinux_2_17_x86_64.manylinux2014_x86_64.whl", hash = "sha256:db2b95f9de79181805df90bedc5a5ab4c165e6ec3fe99f970d0e302f384ad222", size = 242349, upload-time = "2024-11-27T22:38:11.443Z" },
    { url = "https://files.pythonhosted.org/packages/ab/df/bfa89627d13a5cc22402e441e8a931ef2108403db390ff3345c05253935e/tomli-2.2.1-cp312-cp312-manylinux_2_5_i686.manylinux1_i686.manylinux_2_17_i686.manylinux2014_i686.whl", hash = "sha256:40741994320b232529c802f8bc86da4e1aa9f413db394617b9a256ae0f9a7f77", size = 252159, upload-time = "2024-11-27T22:38:13.099Z" },
    { url = "https://files.pythonhosted.org/packages/9e/6e/fa2b916dced65763a5168c6ccb91066f7639bdc88b48adda990db10c8c0b/tomli-2.2.1-cp312-cp312-musllinux_1_2_aarch64.whl", hash = "sha256:400e720fe168c0f8521520190686ef8ef033fb19fc493da09779e592861b78c6", size = 237243, upload-time = "2024-11-27T22:38:14.766Z" },
    { url = "https://files.pythonhosted.org/packages/b4/04/885d3b1f650e1153cbb93a6a9782c58a972b94ea4483ae4ac5cedd5e4a09/tomli-2.2.1-cp312-cp312-musllinux_1_2_i686.whl", hash = "sha256:02abe224de6ae62c19f090f68da4e27b10af2b93213d36cf44e6e1c5abd19fdd", size = 259645, upload-time = "2024-11-27T22:38:15.843Z" },
    { url = "https://files.pythonhosted.org/packages/9c/de/6b432d66e986e501586da298e28ebeefd3edc2c780f3ad73d22566034239/tomli-2.2.1-cp312-cp312-musllinux_1_2_x86_64.whl", hash = "sha256:b82ebccc8c8a36f2094e969560a1b836758481f3dc360ce9a3277c65f374285e", size = 244584, upload-time = "2024-11-27T22:38:17.645Z" },
    { url = "https://files.pythonhosted.org/packages/1c/9a/47c0449b98e6e7d1be6cbac02f93dd79003234ddc4aaab6ba07a9a7482e2/tomli-2.2.1-cp312-cp312-win32.whl", hash = "sha256:889f80ef92701b9dbb224e49ec87c645ce5df3fa2cc548664eb8a25e03127a98", size = 98875, upload-time = "2024-11-27T22:38:19.159Z" },
    { url = "https://files.pythonhosted.org/packages/ef/60/9b9638f081c6f1261e2688bd487625cd1e660d0a85bd469e91d8db969734/tomli-2.2.1-cp312-cp312-win_amd64.whl", hash = "sha256:7fc04e92e1d624a4a63c76474610238576942d6b8950a2d7f908a340494e67e4", size = 109418, upload-time = "2024-11-27T22:38:20.064Z" },
    { url = "https://files.pythonhosted.org/packages/04/90/2ee5f2e0362cb8a0b6499dc44f4d7d48f8fff06d28ba46e6f1eaa61a1388/tomli-2.2.1-cp313-cp313-macosx_10_13_x86_64.whl", hash = "sha256:f4039b9cbc3048b2416cc57ab3bda989a6fcf9b36cf8937f01a6e731b64f80d7", size = 132708, upload-time = "2024-11-27T22:38:21.659Z" },
    { url = "https://files.pythonhosted.org/packages/c0/ec/46b4108816de6b385141f082ba99e315501ccd0a2ea23db4a100dd3990ea/tomli-2.2.1-cp313-cp313-macosx_11_0_arm64.whl", hash = "sha256:286f0ca2ffeeb5b9bd4fcc8d6c330534323ec51b2f52da063b11c502da16f30c", size = 123582, upload-time = "2024-11-27T22:38:22.693Z" },
    { url = "https://files.pythonhosted.org/packages/a0/bd/b470466d0137b37b68d24556c38a0cc819e8febe392d5b199dcd7f578365/tomli-2.2.1-cp313-cp313-manylinux_2_17_aarch64.manylinux2014_aarch64.whl", hash = "sha256:a92ef1a44547e894e2a17d24e7557a5e85a9e1d0048b0b5e7541f76c5032cb13", size = 232543, upload-time = "2024-11-27T22:38:24.367Z" },
    { url = "https://files.pythonhosted.org/packages/d9/e5/82e80ff3b751373f7cead2815bcbe2d51c895b3c990686741a8e56ec42ab/tomli-2.2.1-cp313-cp313-manylinux_2_17_x86_64.manylinux2014_x86_64.whl", hash = "sha256:9316dc65bed1684c9a98ee68759ceaed29d229e985297003e494aa825ebb0281", size = 241691, upload-time = "2024-11-27T22:38:26.081Z" },
    { url = "https://files.pythonhosted.org/packages/05/7e/2a110bc2713557d6a1bfb06af23dd01e7dde52b6ee7dadc589868f9abfac/tomli-2.2.1-cp313-cp313-manylinux_2_5_i686.manylinux1_i686.manylinux_2_17_i686.manylinux2014_i686.whl", hash = "sha256:e85e99945e688e32d5a35c1ff38ed0b3f41f43fad8df0bdf79f72b2ba7bc5272", size = 251170, upload-time = "2024-11-27T22:38:27.921Z" },
    { url = "https://files.pythonhosted.org/packages/64/7b/22d713946efe00e0adbcdfd6d1aa119ae03fd0b60ebed51ebb3fa9f5a2e5/tomli-2.2.1-cp313-cp313-musllinux_1_2_aarch64.whl", hash = "sha256:ac065718db92ca818f8d6141b5f66369833d4a80a9d74435a268c52bdfa73140", size = 236530, upload-time = "2024-11-27T22:38:29.591Z" },
    { url = "https://files.pythonhosted.org/packages/38/31/3a76f67da4b0cf37b742ca76beaf819dca0ebef26d78fc794a576e08accf/tomli-2.2.1-cp313-cp313-musllinux_1_2_i686.whl", hash = "sha256:d920f33822747519673ee656a4b6ac33e382eca9d331c87770faa3eef562aeb2", size = 258666, upload-time = "2024-11-27T22:38:30.639Z" },
    { url = "https://files.pythonhosted.org/packages/07/10/5af1293da642aded87e8a988753945d0cf7e00a9452d3911dd3bb354c9e2/tomli-2.2.1-cp313-cp313-musllinux_1_2_x86_64.whl", hash = "sha256:a198f10c4d1b1375d7687bc25294306e551bf1abfa4eace6650070a5c1ae2744", size = 243954, upload-time = "2024-11-27T22:38:31.702Z" },
    { url = "https://files.pythonhosted.org/packages/5b/b9/1ed31d167be802da0fc95020d04cd27b7d7065cc6fbefdd2f9186f60d7bd/tomli-2.2.1-cp313-cp313-win32.whl", hash = "sha256:d3f5614314d758649ab2ab3a62d4f2004c825922f9e370b29416484086b264ec", size = 98724, upload-time = "2024-11-27T22:38:32.837Z" },
    { url = "https://files.pythonhosted.org/packages/c7/32/b0963458706accd9afcfeb867c0f9175a741bf7b19cd424230714d722198/tomli-2.2.1-cp313-cp313-win_amd64.whl", hash = "sha256:a38aa0308e754b0e3c67e344754dff64999ff9b513e691d0e786265c93583c69", size = 109383, upload-time = "2024-11-27T22:38:34.455Z" },
    { url = "https://files.pythonhosted.org/packages/6e/c2/61d3e0f47e2b74ef40a68b9e6ad5984f6241a942f7cd3bbfbdbd03861ea9/tomli-2.2.1-py3-none-any.whl", hash = "sha256:cb55c73c5f4408779d0cf3eef9f762b9c9f147a77de7b258bef0a5628adc85cc", size = 14257, upload-time = "2024-11-27T22:38:35.385Z" },
]

[[package]]
name = "tomlkit"
version = "0.13.2"
source = { registry = "https://pypi.org/simple" }
sdist = { url = "https://files.pythonhosted.org/packages/b1/09/a439bec5888f00a54b8b9f05fa94d7f901d6735ef4e55dcec9bc37b5d8fa/tomlkit-0.13.2.tar.gz", hash = "sha256:fff5fe59a87295b278abd31bec92c15d9bc4a06885ab12bcea52c71119392e79", size = 192885, upload-time = "2024-08-14T08:19:41.488Z" }
wheels = [
    { url = "https://files.pythonhosted.org/packages/f9/b6/a447b5e4ec71e13871be01ba81f5dfc9d0af7e473da256ff46bc0e24026f/tomlkit-0.13.2-py3-none-any.whl", hash = "sha256:7a974427f6e119197f670fbbbeae7bef749a6c14e793db934baefc1b5f03efde", size = 37955, upload-time = "2024-08-14T08:19:40.05Z" },
]

[[package]]
name = "tqdm"
version = "4.67.1"
source = { registry = "https://pypi.org/simple" }
dependencies = [
    { name = "colorama", marker = "sys_platform == 'win32'" },
]
sdist = { url = "https://files.pythonhosted.org/packages/a8/4b/29b4ef32e036bb34e4ab51796dd745cdba7ed47ad142a9f4a1eb8e0c744d/tqdm-4.67.1.tar.gz", hash = "sha256:f8aef9c52c08c13a65f30ea34f4e5aac3fd1a34959879d7e59e63027286627f2", size = 169737, upload-time = "2024-11-24T20:12:22.481Z" }
wheels = [
    { url = "https://files.pythonhosted.org/packages/d0/30/dc54f88dd4a2b5dc8a0279bdd7270e735851848b762aeb1c1184ed1f6b14/tqdm-4.67.1-py3-none-any.whl", hash = "sha256:26445eca388f82e72884e0d580d5464cd801a3ea01e63e5601bdff9ba6a48de2", size = 78540, upload-time = "2024-11-24T20:12:19.698Z" },
]

[[package]]
name = "twine"
version = "6.1.0"
source = { registry = "https://pypi.org/simple" }
dependencies = [
    { name = "id" },
    { name = "importlib-metadata", marker = "python_full_version < '3.10'" },
    { name = "keyring", marker = "platform_machine != 'ppc64le' and platform_machine != 's390x'" },
    { name = "packaging" },
    { name = "readme-renderer" },
    { name = "requests" },
    { name = "requests-toolbelt" },
    { name = "rfc3986" },
    { name = "rich" },
    { name = "urllib3", version = "1.26.20", source = { registry = "https://pypi.org/simple" }, marker = "python_full_version < '3.10'" },
    { name = "urllib3", version = "2.4.0", source = { registry = "https://pypi.org/simple" }, marker = "python_full_version >= '3.10'" },
]
sdist = { url = "https://files.pythonhosted.org/packages/c8/a2/6df94fc5c8e2170d21d7134a565c3a8fb84f9797c1dd65a5976aaf714418/twine-6.1.0.tar.gz", hash = "sha256:be324f6272eff91d07ee93f251edf232fc647935dd585ac003539b42404a8dbd", size = 168404, upload-time = "2025-01-21T18:45:26.758Z" }
wheels = [
    { url = "https://files.pythonhosted.org/packages/7c/b6/74e927715a285743351233f33ea3c684528a0d374d2e43ff9ce9585b73fe/twine-6.1.0-py3-none-any.whl", hash = "sha256:a47f973caf122930bf0fbbf17f80b83bc1602c9ce393c7845f289a3001dc5384", size = 40791, upload-time = "2025-01-21T18:45:24.584Z" },
]

[[package]]
name = "typer"
version = "0.15.4"
source = { registry = "https://pypi.org/simple" }
dependencies = [
    { name = "click" },
    { name = "rich" },
    { name = "shellingham" },
    { name = "typing-extensions" },
]
sdist = { url = "https://files.pythonhosted.org/packages/6c/89/c527e6c848739be8ceb5c44eb8208c52ea3515c6cf6406aa61932887bf58/typer-0.15.4.tar.gz", hash = "sha256:89507b104f9b6a0730354f27c39fae5b63ccd0c95b1ce1f1a6ba0cfd329997c3", size = 101559, upload-time = "2025-05-14T16:34:57.704Z" }
wheels = [
    { url = "https://files.pythonhosted.org/packages/c9/62/d4ba7afe2096d5659ec3db8b15d8665bdcb92a3c6ff0b95e99895b335a9c/typer-0.15.4-py3-none-any.whl", hash = "sha256:eb0651654dcdea706780c466cf06d8f174405a659ffff8f163cfbfee98c0e173", size = 45258, upload-time = "2025-05-14T16:34:55.583Z" },
]

[[package]]
name = "types-pyyaml"
version = "6.0.12.20250516"
source = { registry = "https://pypi.org/simple" }
sdist = { url = "https://files.pythonhosted.org/packages/4e/22/59e2aeb48ceeee1f7cd4537db9568df80d62bdb44a7f9e743502ea8aab9c/types_pyyaml-6.0.12.20250516.tar.gz", hash = "sha256:9f21a70216fc0fa1b216a8176db5f9e0af6eb35d2f2932acb87689d03a5bf6ba", size = 17378, upload-time = "2025-05-16T03:08:04.897Z" }
wheels = [
    { url = "https://files.pythonhosted.org/packages/99/5f/e0af6f7f6a260d9af67e1db4f54d732abad514252a7a378a6c4d17dd1036/types_pyyaml-6.0.12.20250516-py3-none-any.whl", hash = "sha256:8478208feaeb53a34cb5d970c56a7cd76b72659442e733e268a94dc72b2d0530", size = 20312, upload-time = "2025-05-16T03:08:04.019Z" },
]

[[package]]
name = "types-requests"
version = "2.31.0.6"
source = { registry = "https://pypi.org/simple" }
resolution-markers = [
    "python_full_version < '3.10'",
]
dependencies = [
    { name = "types-urllib3", marker = "python_full_version < '3.10'" },
]
sdist = { url = "https://files.pythonhosted.org/packages/f9/b8/c1e8d39996b4929b918aba10dba5de07a8b3f4c8487bb61bb79882544e69/types-requests-2.31.0.6.tar.gz", hash = "sha256:cd74ce3b53c461f1228a9b783929ac73a666658f223e28ed29753771477b3bd0", size = 15535, upload-time = "2023-09-27T06:19:38.443Z" }
wheels = [
    { url = "https://files.pythonhosted.org/packages/5c/a1/6f8dc74d9069e790d604ddae70cb46dcbac668f1bb08136e7b0f2f5cd3bf/types_requests-2.31.0.6-py3-none-any.whl", hash = "sha256:a2db9cb228a81da8348b49ad6db3f5519452dd20a9c1e1a868c83c5fe88fd1a9", size = 14516, upload-time = "2023-09-27T06:19:36.373Z" },
]

[[package]]
name = "types-requests"
version = "2.32.0.20250515"
source = { registry = "https://pypi.org/simple" }
resolution-markers = [
    "python_full_version >= '3.10'",
]
dependencies = [
    { name = "urllib3", version = "2.4.0", source = { registry = "https://pypi.org/simple" }, marker = "python_full_version >= '3.10'" },
]
sdist = { url = "https://files.pythonhosted.org/packages/06/c1/cdc4f9b8cfd9130fbe6276db574f114541f4231fcc6fb29648289e6e3390/types_requests-2.32.0.20250515.tar.gz", hash = "sha256:09c8b63c11318cb2460813871aaa48b671002e59fda67ca909e9883777787581", size = 23012, upload-time = "2025-05-15T03:04:31.817Z" }
wheels = [
    { url = "https://files.pythonhosted.org/packages/fe/0f/68a997c73a129287785f418c1ebb6004f81e46b53b3caba88c0e03fcd04a/types_requests-2.32.0.20250515-py3-none-any.whl", hash = "sha256:f8eba93b3a892beee32643ff836993f15a785816acca21ea0ffa006f05ef0fb2", size = 20635, upload-time = "2025-05-15T03:04:30.5Z" },
]

[[package]]
name = "types-tqdm"
version = "4.67.0.20250516"
source = { registry = "https://pypi.org/simple" }
dependencies = [
    { name = "types-requests", version = "2.31.0.6", source = { registry = "https://pypi.org/simple" }, marker = "python_full_version < '3.10'" },
    { name = "types-requests", version = "2.32.0.20250515", source = { registry = "https://pypi.org/simple" }, marker = "python_full_version >= '3.10'" },
]
sdist = { url = "https://files.pythonhosted.org/packages/bd/07/eb40de2dc2ff2d1a53180330981b1bdb42313ab4e1b11195d8d64c878b3c/types_tqdm-4.67.0.20250516.tar.gz", hash = "sha256:230ccab8a332d34f193fc007eb132a6ef54b4512452e718bf21ae0a7caeb5a6b", size = 17232, upload-time = "2025-05-16T03:09:52.091Z" }
wheels = [
    { url = "https://files.pythonhosted.org/packages/3b/92/df621429f098fc573a63a8ba348e731c3051b397df0cff278f8887f28d24/types_tqdm-4.67.0.20250516-py3-none-any.whl", hash = "sha256:1dd9b2c65273f2342f37e5179bc6982df86b6669b3376efc12aef0a29e35d36d", size = 24032, upload-time = "2025-05-16T03:09:51.226Z" },
]

[[package]]
name = "types-urllib3"
version = "1.26.25.14"
source = { registry = "https://pypi.org/simple" }
sdist = { url = "https://files.pythonhosted.org/packages/73/de/b9d7a68ad39092368fb21dd6194b362b98a1daeea5dcfef5e1adb5031c7e/types-urllib3-1.26.25.14.tar.gz", hash = "sha256:229b7f577c951b8c1b92c1bc2b2fdb0b49847bd2af6d1cc2a2e3dd340f3bda8f", size = 11239, upload-time = "2023-07-20T15:19:31.307Z" }
wheels = [
    { url = "https://files.pythonhosted.org/packages/11/7b/3fc711b2efea5e85a7a0bbfe269ea944aa767bbba5ec52f9ee45d362ccf3/types_urllib3-1.26.25.14-py3-none-any.whl", hash = "sha256:9683bbb7fb72e32bfe9d2be6e04875fbe1b3eeec3cbb4ea231435aa7fd6b4f0e", size = 15377, upload-time = "2023-07-20T15:19:30.379Z" },
]

[[package]]
name = "typing-extensions"
version = "4.13.2"
source = { registry = "https://pypi.org/simple" }
sdist = { url = "https://files.pythonhosted.org/packages/f6/37/23083fcd6e35492953e8d2aaaa68b860eb422b34627b13f2ce3eb6106061/typing_extensions-4.13.2.tar.gz", hash = "sha256:e6c81219bd689f51865d9e372991c540bda33a0379d5573cddb9a3a23f7caaef", size = 106967, upload-time = "2025-04-10T14:19:05.416Z" }
wheels = [
    { url = "https://files.pythonhosted.org/packages/8b/54/b1ae86c0973cc6f0210b53d508ca3641fb6d0c56823f288d108bc7ab3cc8/typing_extensions-4.13.2-py3-none-any.whl", hash = "sha256:a439e7c04b49fec3e5d3e2beaa21755cadbbdc391694e28ccdd36ca4a1408f8c", size = 45806, upload-time = "2025-04-10T14:19:03.967Z" },
]

[[package]]
name = "urllib3"
version = "1.26.20"
source = { registry = "https://pypi.org/simple" }
resolution-markers = [
    "python_full_version < '3.10'",
]
sdist = { url = "https://files.pythonhosted.org/packages/e4/e8/6ff5e6bc22095cfc59b6ea711b687e2b7ed4bdb373f7eeec370a97d7392f/urllib3-1.26.20.tar.gz", hash = "sha256:40c2dc0c681e47eb8f90e7e27bf6ff7df2e677421fd46756da1161c39ca70d32", size = 307380, upload-time = "2024-08-29T15:43:11.37Z" }
wheels = [
    { url = "https://files.pythonhosted.org/packages/33/cf/8435d5a7159e2a9c83a95896ed596f68cf798005fe107cc655b5c5c14704/urllib3-1.26.20-py2.py3-none-any.whl", hash = "sha256:0ed14ccfbf1c30a9072c7ca157e4319b70d65f623e91e7b32fadb2853431016e", size = 144225, upload-time = "2024-08-29T15:43:08.921Z" },
]

[[package]]
name = "urllib3"
version = "2.4.0"
source = { registry = "https://pypi.org/simple" }
resolution-markers = [
    "python_full_version >= '3.10'",
]
sdist = { url = "https://files.pythonhosted.org/packages/8a/78/16493d9c386d8e60e442a35feac5e00f0913c0f4b7c217c11e8ec2ff53e0/urllib3-2.4.0.tar.gz", hash = "sha256:414bc6535b787febd7567804cc015fee39daab8ad86268f1310a9250697de466", size = 390672, upload-time = "2025-04-10T15:23:39.232Z" }
wheels = [
    { url = "https://files.pythonhosted.org/packages/6b/11/cc635220681e93a0183390e26485430ca2c7b5f9d33b15c74c2861cb8091/urllib3-2.4.0-py3-none-any.whl", hash = "sha256:4e16665048960a0900c702d4a66415956a584919c03361cac9f1df5c5dd7e813", size = 128680, upload-time = "2025-04-10T15:23:37.377Z" },
]

[[package]]
name = "uv"
version = "0.7.6"
source = { registry = "https://pypi.org/simple" }
sdist = { url = "https://files.pythonhosted.org/packages/f5/1f/5f2579f4efccb7044e3c1f0b445fa6ac04e5c40c95818ee8c94e3733fe85/uv-0.7.6.tar.gz", hash = "sha256:bd188ac9d9902f1652130837ede39768d7c8f72b0a68fd484ba884d88e963b66", size = 3251391, upload-time = "2025-05-20T00:31:46.993Z" }
wheels = [
    { url = "https://files.pythonhosted.org/packages/f6/d6/b32f27b599f09f08086c80ba88431f06ad93e1efcd9eb3f9ab18fc6dbaf5/uv-0.7.6-py3-none-linux_armv6l.whl", hash = "sha256:434f1820a8fbf54494c53d8ebb2b6509d98a2792876a2d990f90ac70afc9a11a", size = 16659078, upload-time = "2025-05-20T00:31:02.827Z" },
    { url = "https://files.pythonhosted.org/packages/82/53/df3043448390d2ec604cb4ca418a811204c41b14030d3f9188ba5d179d0d/uv-0.7.6-py3-none-macosx_10_12_x86_64.whl", hash = "sha256:0bad870f797971423d7f654423cf3ccd3bbd3688f88aee3f84e79af008c6abae", size = 16839320, upload-time = "2025-05-20T00:31:06.654Z" },
    { url = "https://files.pythonhosted.org/packages/a2/19/c0f00312762396c68c1c45e744fc1933bb777af8ae9874f20462b0cd0042/uv-0.7.6-py3-none-macosx_11_0_arm64.whl", hash = "sha256:8a86cfefd0b9cd3b8a8577e79a0e61d52ade23a7876ed5b5312cc1f05baa140b", size = 15592857, upload-time = "2025-05-20T00:31:09.495Z" },
    { url = "https://files.pythonhosted.org/packages/07/62/ffe522bcd4c2f74ced5aeeaa576c3750bfbb7a14aaee609984703fdc6b5d/uv-0.7.6-py3-none-manylinux_2_17_aarch64.manylinux2014_aarch64.musllinux_1_1_aarch64.whl", hash = "sha256:4cd32743d2c0c0b40ffbde48163ae2835353d319472aadabd71e9dcf98152e8b", size = 16065179, upload-time = "2025-05-20T00:31:12.226Z" },
    { url = "https://files.pythonhosted.org/packages/1c/7a/301e7abb34bb6f0b83ef4c92899ce3dd98f5d0d74bc3ff8d6fb8c1aaf0de/uv-0.7.6-py3-none-manylinux_2_17_armv7l.manylinux2014_armv7l.whl", hash = "sha256:32aecfd27bd724d8ca8bafa811a69d436fcd403d589b025fbbd2e967eb154b46", size = 16394680, upload-time = "2025-05-20T00:31:14.943Z" },
    { url = "https://files.pythonhosted.org/packages/1a/0c/b35bcf37d2b9c547fa92800566dd7cb4eb85168fe8da57872ce717d135d1/uv-0.7.6-py3-none-manylinux_2_17_i686.manylinux2014_i686.whl", hash = "sha256:e15ac957e0a319dba40c897b9408c93e603d2317807384ec8f7d47a9e17c0d85", size = 17201299, upload-time = "2025-05-20T00:31:17.633Z" },
    { url = "https://files.pythonhosted.org/packages/cd/67/397adca676c233dcf0ac84c05c2aedc07aaf5bf6f9622b04069e9f3aa81a/uv-0.7.6-py3-none-manylinux_2_17_ppc64.manylinux2014_ppc64.whl", hash = "sha256:832d7741117c41455ff43569b88892ec0a81938750a8bc4307e1160b70c91f3c", size = 18063672, upload-time = "2025-05-20T00:31:20.128Z" },
    { url = "https://files.pythonhosted.org/packages/2f/66/b5a27f3027903a5b735b6ec45e18fae19dc29973620bd4431d0ff5cfa0c4/uv-0.7.6-py3-none-manylinux_2_17_ppc64le.manylinux2014_ppc64le.whl", hash = "sha256:17c79eec35c65bbd25180203be7266dd7d43381e02e28a8f2cb6ee809d008837", size = 17792312, upload-time = "2025-05-20T00:31:22.574Z" },
    { url = "https://files.pythonhosted.org/packages/9d/4b/902cdb6ad576c4a9899aaad879b2853775e64aed5921f236f5589e6cf098/uv-0.7.6-py3-none-manylinux_2_17_s390x.manylinux2014_s390x.whl", hash = "sha256:c18b2437e254906b1f48710e1fc1b313052e2ee7261ff104d58b25ef2d347d98", size = 22166764, upload-time = "2025-05-20T00:31:25.414Z" },
    { url = "https://files.pythonhosted.org/packages/89/b5/9c34b2aefb5ec8c2be9175d7ee5bfd5f925e2d354b9dd80b137a1e2d6727/uv-0.7.6-py3-none-manylinux_2_17_x86_64.manylinux2014_x86_64.whl", hash = "sha256:1f46cfd2de04dd261cc75158c293de64f99cc907ab0d395f3a0f97c94e7f076a", size = 17447866, upload-time = "2025-05-20T00:31:27.909Z" },
    { url = "https://files.pythonhosted.org/packages/7a/e1/86ba96a12114af4f83013b4afac4058b63e2caa319c2fa1c07652632b922/uv-0.7.6-py3-none-manylinux_2_28_aarch64.whl", hash = "sha256:c44311ed1a32e397d81e346e7b868e4ae22f2df2e5ba601e055683fa4cc68323", size = 16337444, upload-time = "2025-05-20T00:31:30.122Z" },
    { url = "https://files.pythonhosted.org/packages/7d/cc/362751b0477d604a1ce54939bcc5a67f262fa76bbdd679d2aec355cdc3b5/uv-0.7.6-py3-none-musllinux_1_1_armv7l.whl", hash = "sha256:5e283166816f129f29023a4bfdf49fdb33e1e2bcb4e555e9d6996122867a44af", size = 16370656, upload-time = "2025-05-20T00:31:32.349Z" },
    { url = "https://files.pythonhosted.org/packages/8e/93/38557f828bcab2b203c3aab85037981f4c548bbcae01c46b1207a95fc068/uv-0.7.6-py3-none-musllinux_1_1_i686.whl", hash = "sha256:72e9337db681a16a7203abe112fedc249f01fe4cadd6d65d23c85031183dcf23", size = 16753839, upload-time = "2025-05-20T00:31:34.995Z" },
    { url = "https://files.pythonhosted.org/packages/ae/01/290f42244b2373988082ca1fa7d3f5b989dd3b31038cd9d3f443457e72ed/uv-0.7.6-py3-none-musllinux_1_1_x86_64.whl", hash = "sha256:310e488493d03a843b838e9301af1731b02bc93b14bcaa38c62d448cebbdca3c", size = 17596256, upload-time = "2025-05-20T00:31:37.696Z" },
    { url = "https://files.pythonhosted.org/packages/8a/fd/9ddc1b5f45ff0c4884d896e77b1b2211d552875cbed6966c9ee242b361f4/uv-0.7.6-py3-none-win32.whl", hash = "sha256:e3fb41bd4bf88ab21df773b642465fffc469e173645eb986d000db38d7bb8e3c", size = 16972489, upload-time = "2025-05-20T00:31:39.961Z" },
    { url = "https://files.pythonhosted.org/packages/2f/5d/b3889f63bbb997f12a797dd08c10d896f4cf9b7c639b06ee517dffb9ed33/uv-0.7.6-py3-none-win_amd64.whl", hash = "sha256:4026513441dc01326f8bc04517956385442523ed1d40400e14723d8fb3d9c321", size = 18457656, upload-time = "2025-05-20T00:31:42.476Z" },
    { url = "https://files.pythonhosted.org/packages/48/25/2695c5cb6b000fc17980bf9ecf86862e0897af8a515fae0c766a245b7a29/uv-0.7.6-py3-none-win_arm64.whl", hash = "sha256:ad79d71d2bb4cc1cb22d09771a23f70190e3b5fa41668da208e694b50b900178", size = 17113987, upload-time = "2025-05-20T00:31:44.932Z" },
]

[[package]]
name = "virtualenv"
version = "20.31.2"
source = { registry = "https://pypi.org/simple" }
dependencies = [
    { name = "distlib" },
    { name = "filelock" },
    { name = "platformdirs" },
]
sdist = { url = "https://files.pythonhosted.org/packages/56/2c/444f465fb2c65f40c3a104fd0c495184c4f2336d65baf398e3c75d72ea94/virtualenv-20.31.2.tar.gz", hash = "sha256:e10c0a9d02835e592521be48b332b6caee6887f332c111aa79a09b9e79efc2af", size = 6076316, upload-time = "2025-05-08T17:58:23.811Z" }
wheels = [
    { url = "https://files.pythonhosted.org/packages/f3/40/b1c265d4b2b62b58576588510fc4d1fe60a86319c8de99fd8e9fec617d2c/virtualenv-20.31.2-py3-none-any.whl", hash = "sha256:36efd0d9650ee985f0cad72065001e66d49a6f24eb44d98980f630686243cf11", size = 6057982, upload-time = "2025-05-08T17:58:21.15Z" },
]

[[package]]
name = "zipp"
version = "3.21.0"
source = { registry = "https://pypi.org/simple" }
sdist = { url = "https://files.pythonhosted.org/packages/3f/50/bad581df71744867e9468ebd0bcd6505de3b275e06f202c2cb016e3ff56f/zipp-3.21.0.tar.gz", hash = "sha256:2c9958f6430a2040341a52eb608ed6dd93ef4392e02ffe219417c1b28b5dd1f4", size = 24545, upload-time = "2024-11-10T15:05:20.202Z" }
wheels = [
    { url = "https://files.pythonhosted.org/packages/b7/1a/7e4798e9339adc931158c9d69ecc34f5e6791489d469f5e50ec15e35f458/zipp-3.21.0-py3-none-any.whl", hash = "sha256:ac1bbe05fd2991f160ebce24ffbac5f6d11d83dc90891255885223d42b3cd931", size = 9630, upload-time = "2024-11-10T15:05:19.275Z" },
]<|MERGE_RESOLUTION|>--- conflicted
+++ resolved
@@ -250,11 +250,7 @@
 
 [[package]]
 name = "cli-onprem"
-<<<<<<< HEAD
-version = "0.6.0"
-=======
 version = "0.6.1"
->>>>>>> ace62ebb
 source = { editable = "." }
 dependencies = [
     { name = "boto3" },
